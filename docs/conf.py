--- conflicted
+++ resolved
@@ -39,14 +39,7 @@
     "conf_py_path": "/docs/",  # Path in the checkout to the docs root
 }
 
-<<<<<<< HEAD
-# General information about the project.
-project = "napari-spatialdata"
-copyright = "2022, scverse"
-author = "scverse team"
-=======
 # -- General configuration ---------------------------------------------------
->>>>>>> f092bcf2
 
 # Add any Sphinx extension module names here, as strings.
 # They can be extensions coming with Sphinx (named 'sphinx.ext.*') or your custom ones.
