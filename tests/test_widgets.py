<<<<<<< HEAD
from typing import Any, Union
from unittest.mock import MagicMock
=======
from typing import Any
>>>>>>> 30364630

import numpy as np
import pandas as pd
import pytest
from anndata import AnnData
from anndata.tests.helpers import assert_equal
from napari.layers import Image, Labels
from napari.utils.events import EventedList
from spatialdata import SpatialData
from spatialdata._types import ArrayLike

from napari_spatialdata._model import DataModel
from napari_spatialdata._sdata_widgets import SdataWidget
from napari_spatialdata._view import QtAdataScatterWidget, QtAdataViewWidget
<<<<<<< HEAD
from napari_spatialdata.utils._utils import NDArrayA
from qtpy import QtWidgets
from spatialdata import SpatialData
=======
>>>>>>> 30364630


# make_napari_viewer is a pytest fixture that returns a napari viewer object
@pytest.mark.parametrize("widget", [QtAdataViewWidget, QtAdataScatterWidget])
def test_creating_widget_with_data(
    make_napari_viewer: Any,
    widget: Any,
    sdata_blobs: SpatialData,
    adata_shapes: AnnData,
) -> None:
    # make viewer and add an image layer using our fixture
    viewer = make_napari_viewer()
    image = np.transpose(sdata_blobs["blobs_image"].data, axes=(1, 2, 0))
    viewer.add_image(
        image,
        rgb=True,
        name="image",
        metadata={"sdata": sdata_blobs, "name": "blobs_image", "adata": adata_shapes},
    )
    model = DataModel()
    # create our widget, passing in the viewer
    _ = widget(viewer, model)
    viewer.layers.selection.events.changed.disconnect()


@pytest.mark.parametrize("widget", [QtAdataViewWidget, QtAdataScatterWidget])
def test_creating_widget_with_no_adata(make_napari_viewer: Any, widget: Any) -> None:
    # make viewer and add an image layer using our fixture
    viewer = make_napari_viewer()
    model = DataModel()
    # create our widget, passing in the viewer
    _ = widget(viewer, model)
    viewer.layers.selection.events.changed.disconnect()


@pytest.mark.parametrize("widget", [QtAdataViewWidget])
def test_model(
    make_napari_viewer: Any,
    widget: Any,
    labels: ArrayLike,
    sdata_blobs: SpatialData,
) -> None:
    # make viewer and add an image layer using our fixture
    viewer = make_napari_viewer()

    viewer.add_labels(
        sdata_blobs["blobs_labels"],
        name="blobs_labels",
        metadata={
            "sdata": sdata_blobs,
            "name": "blobs_labels",
            "adata": sdata_blobs["table"],
            "region_key": sdata_blobs["table"].uns["spatialdata_attrs"]["region_key"],
            "instance_key": sdata_blobs["table"].uns["spatialdata_attrs"]["instance_key"],
            "table_names": ["table"],
        },
    )
    model = DataModel()
    widget = widget(viewer, model)
    # layer = viewer.layers.selection.active
    widget._select_layer()
    assert isinstance(widget.model, DataModel)
    assert_equal(widget.model.adata, sdata_blobs["table"])

    assert widget.model.region_key == "region"
    assert widget.model.instance_key == "instance_id"
    viewer.layers.selection.events.changed.disconnect()


@pytest.mark.parametrize("widget", [QtAdataViewWidget])
def test_change_layer(
    make_napari_viewer: Any,
    widget: Any,
    sdata_blobs: SpatialData,
) -> None:
    table = sdata_blobs["table"].copy()
    table.obs["region"] = "blobs_labels"
    table.uns["spatialdata_attrs"]["region"] = "blobs_labels"
    table.var_names = pd.Index([i + "_second" for i in table.var_names])
    sdata_blobs["second_table"] = table

    # make viewer and add an image layer using our fixture
    viewer = make_napari_viewer()
    sdata_widget = SdataWidget(viewer, EventedList([sdata_blobs]))
    viewer.window.add_dock_widget(sdata_widget, name="SpatialData")
    sdata_widget.viewer_model.add_sdata_image(sdata_blobs, "blobs_image", "global", False)

    widget = widget(viewer)
    widget._select_layer()
    assert isinstance(widget.model, DataModel)
    assert isinstance(widget.model.layer, Image)
    assert widget.table_name_widget.currentText() == ""

    sdata_widget.viewer_model.add_sdata_labels(sdata_blobs, "blobs_labels", "global", False)

    widget._select_layer()

    assert isinstance(widget.model, DataModel)
    assert isinstance(widget.model.layer, Labels)
    assert widget.table_name_widget.currentText() == widget.model.layer.metadata["table_names"][0]


# TODO add back ("obs", "a", None) once adata_labels is adjusted.
@pytest.mark.parametrize("widget", [QtAdataScatterWidget])
@pytest.mark.parametrize("attr, item, text", [("obsm", "spatial", 1), ("var", 27, "X")])
def test_scatterlistwidget(
    make_napari_viewer: Any,
    widget: Any,
    adata_labels: AnnData,
    image: ArrayLike,
    attr: str,
    item: str,
    text: str | int | None,
) -> None:
    viewer = make_napari_viewer()
    layer_name = "labels"

    viewer.add_labels(
        image,
        name=layer_name,
        metadata={"adata": adata_labels},
    )
    model = DataModel()
    widget = widget(viewer, model)
    widget._select_layer()
    # change attr

    widget.x_widget.selection_widget.setCurrentText(attr)
    assert widget.x_widget.widget.getAttribute() == attr
    assert widget.x_widget.component_widget.attr == attr
    widget.x_widget.widget.setComponent(text)
    assert widget.x_widget.widget.text == text

    widget.x_widget.widget._onAction(items=[item])
    if attr == "obsm":
        expected = getattr(adata_labels, attr)[item][:, text]
        actual = widget.x_widget.widget.data["vec"]
        assert np.array_equal(actual, expected), f"Expected: {expected}, but got: {actual}"
    elif attr == "obs":
        expected = getattr(adata_labels, attr)[item]
        actual = widget.x_widget.widget.data["vec"]
        assert np.array_equal(actual, expected), f"Expected: {expected}, but got: {actual}"
    else:
        expected = adata_labels.X[:, item]
        actual = widget.x_widget.widget.data["vec"]
        assert np.array_equal(actual, expected), f"Expected: {expected}, but got: {actual}"


# TODO fix adata_labels as this does not annotate element, tests fail
@pytest.mark.xfail
@pytest.mark.parametrize("widget", [QtAdataScatterWidget])
@pytest.mark.parametrize("attr, item", [("obs", "categorical")])
def test_categorical_and_error(
    make_napari_viewer: Any,
    widget: Any,
    adata_labels: AnnData,
    image: ArrayLike,
    attr: str,
    item: str,
) -> None:
    viewer = make_napari_viewer()
    layer_name = "labels"
    widget = widget(viewer)

    viewer.add_labels(
        image,
        name=layer_name,
        metadata={"adata": adata_labels},
    )

    # widget._select_layer()

    widget.x_widget.widget.setAttribute(attr)
    widget.x_widget.widget._onAction(items=[item])

    widget.color_widget.widget.setAttribute(attr)
    widget.color_widget.widget._onAction(items=[item])

    assert widget.x_widget.widget.data.dtype.name == "category"
    assert isinstance(widget.color_widget.widget.data, dict)
    assert isinstance(widget.color_widget.widget.data["vec"], np.ndarray)
    assert isinstance(widget.color_widget.widget.data["palette"], dict)
    assert widget.color_widget.widget.data["cat"].dtype.name == "category"

    with pytest.raises(ValueError) as err:
        widget.y_widget.widget.setAttribute("nothing")
    assert "nothing is not a valid adata field." in str(err.value)


@pytest.mark.parametrize("widget", [QtAdataScatterWidget])
def test_component_widget(
    make_napari_viewer: Any,
    widget: Any,
    adata_labels: AnnData,
    image: ArrayLike,
) -> None:
    viewer = make_napari_viewer()
    layer_name = "labels"

    viewer.add_labels(
        image,
        name=layer_name,
        metadata={"adata": adata_labels},
    )
    model = DataModel()
    widget = widget(viewer, model)
    widget._select_layer()

    widget.x_widget.selection_widget.setCurrentText("obsm")
    for i in range(widget.x_widget.widget.count()):
        widget.x_widget.component_widget._onClickChange(widget.x_widget.widget.item(i))
        if isinstance(adata_labels.obsm[widget.x_widget.widget.item(i).text()], pd.DataFrame):
            assert (
                (
                    widget.x_widget.component_widget.itemText(i)
                    in adata_labels.obsm[widget.x_widget.widget.item(i).text()]
                )
                for i in range(widget.x_widget.component_widget.count())
            )
        else:
            assert (
                widget.x_widget.component_widget.count()
                == np.shape(adata_labels.obsm[widget.x_widget.widget.item(i).text()])[1]
            )

    widget.x_widget.selection_widget.setCurrentText("obs")
    assert widget.x_widget.component_widget.count() == 0

    widget.x_widget.selection_widget.setCurrentText("var")
    assert widget.x_widget.component_widget.count() == len(adata_labels.layers.keys()) + 1
    assert (
        widget.x_widget.component_widget.itemText(i) in [adata_labels.layers.keys(), "X"]
        for i in range(widget.x_widget.component_widget.count())
    )


@pytest.mark.parametrize("widget", [QtAdataViewWidget, QtAdataScatterWidget])
def test_layer_selection(make_napari_viewer: Any, image: ArrayLike, widget: Any, sdata_blobs: SpatialData):
    viewer = make_napari_viewer()
    sdata_widget = SdataWidget(viewer, EventedList([sdata_blobs]))
    sdata_widget.viewer_model.add_sdata_labels(sdata_blobs, "blobs_labels", "global", False)
    viewer.window.add_dock_widget(sdata_widget, name="SpatialData")

    widget = widget(viewer)
    assert_equal(widget.model.adata.copy(), sdata_blobs["table"])

    sdata_widget.viewer_model.add_sdata_image(sdata_blobs, "blobs_image", "global", False)

    # table is annotating blobs labels so there should be no matching rows.
    assert widget.model.adata.n_obs == 0


def test_export_no_rois(adata_labels):
    """Test export for no rois situation."""

    scatter_widget = QtAdataScatterWidget(adata=adata_labels)

    scatter_widget.export()

    assert scatter_widget.status_label.text() == "Status: No rois selected."


def test_export_no_name(adata_labels, mocker):
    """Test export - no column name provided."""

    scatter_widget = QtAdataScatterWidget(adata=adata_labels)
    scatter_widget.plot_widget.roi_list = [MagicMock()]
    mocker.patch.object(scatter_widget, "open_annotation_dialog", return_value="")

    scatter_widget.export()

    assert scatter_widget.status_label.text() == "Status: No column name provided."
    assert scatter_widget._model.adata.obs.equals(adata_labels.obs)


def test_new_annotation(adata_labels, annotation_values, mocker):
    """Test export - adding a new annotation."""

    scatter_widget = QtAdataScatterWidget(adata=adata_labels)
    scatter_widget.plot_widget.roi_list = [MagicMock()]
    mocker.patch.object(scatter_widget, "open_annotation_dialog", return_value="test")
    mocker.patch.object(scatter_widget.plot_widget, "get_selection", return_value=annotation_values)

    scatter_widget.export()

    assert scatter_widget.status_label.text() == "Status: Annotation added."
    assert np.array_equal(scatter_widget._model.adata.obs.test, annotation_values)


def test_old_annotation(adata_labels, annotation_values, mocker):
    """Test updating existing annotation."""

    scatter_widget = QtAdataScatterWidget(adata=adata_labels)
    scatter_widget.plot_widget.roi_list = [MagicMock()]
    col_name = scatter_widget.model.adata.obs.columns[0]
    mocker.patch.object(scatter_widget, "open_annotation_dialog", return_value=col_name)
    mocker.patch.object(scatter_widget.plot_widget, "get_selection", return_value=annotation_values)
    mocker.patch("PyQt5.QtWidgets.QMessageBox.question", return_value=QtWidgets.QMessageBox.Yes)

    scatter_widget.export()

    assert np.array_equal(scatter_widget._model.adata.obs[col_name], annotation_values)
    assert scatter_widget.status_label.text() == "Status: Annotation updated."<|MERGE_RESOLUTION|>--- conflicted
+++ resolved
@@ -1,9 +1,5 @@
-<<<<<<< HEAD
-from typing import Any, Union
+from typing import Any
 from unittest.mock import MagicMock
-=======
-from typing import Any
->>>>>>> 30364630
 
 import numpy as np
 import pandas as pd
@@ -12,18 +8,13 @@
 from anndata.tests.helpers import assert_equal
 from napari.layers import Image, Labels
 from napari.utils.events import EventedList
+from qtpy import QtWidgets
 from spatialdata import SpatialData
 from spatialdata._types import ArrayLike
 
 from napari_spatialdata._model import DataModel
 from napari_spatialdata._sdata_widgets import SdataWidget
 from napari_spatialdata._view import QtAdataScatterWidget, QtAdataViewWidget
-<<<<<<< HEAD
-from napari_spatialdata.utils._utils import NDArrayA
-from qtpy import QtWidgets
-from spatialdata import SpatialData
-=======
->>>>>>> 30364630
 
 
 # make_napari_viewer is a pytest fixture that returns a napari viewer object
