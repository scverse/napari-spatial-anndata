--- conflicted
+++ resolved
@@ -62,15 +62,12 @@
         sdata["blobs_image"], transformation=Translation([25, 50], axes=("y", "x")), to_coordinate_system="translate"
     )
     viewer = make_napari_viewer()
-<<<<<<< HEAD
+
     widget = SdataWidget(viewer, EventedList([sdata]))
 
     # Click on `global` coordinate system
     center_pos = get_center_pos_listitem(widget.coordinate_system_widget, "global")
     click_list_widget_item(qtbot, widget.coordinate_system_widget, center_pos, "currentItemChanged")
-=======
-    widget = SdataWidget(viewer, sdata)
->>>>>>> 1c18c4dd
 
     widget._add_image(list(sdata.images.keys())[0])
     viewer.add_image(viewer.layers[0].data)
