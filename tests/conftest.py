from __future__ import annotations

import random
import string
from abc import ABC, ABCMeta
from collections.abc import Callable
from functools import wraps
from pathlib import Path
from typing import Any

import napari
import numpy as np
import pandas as pd
import pytest
from anndata import AnnData
from loguru import logger
from matplotlib.testing.compare import compare_images
from scipy import ndimage as ndi
from skimage import data
from spatialdata import SpatialData
from spatialdata._types import ArrayLike
from spatialdata.datasets import blobs
from spatialdata.models import TableModel

from napari_spatialdata.utils._test_utils import save_image, take_screenshot

HERE: Path = Path(__file__).parent

SEED = 42

EXPECTED = HERE / "plots/groundtruth"
ACTUAL = HERE / "plots/generated"
TOL = 70
DPI = 40

RNG = np.random.default_rng(seed=0)
DATA_LEN = 100


def pytest_configure(config):
    config.DATA_LEN = 100


@pytest.fixture
def adata_labels() -> AnnData:
    n_var = 50

    blobs, _ = _get_blobs_galaxy()
    seg = np.unique(blobs)[1:]
    n_obs_labels = len(seg)
    rng = np.random.default_rng(SEED)

    obs_labels = pd.DataFrame(
        {
            "a": rng.normal(size=(n_obs_labels,)),
            "categorical": pd.Categorical(rng.integers(0, 2, size=(n_obs_labels,))),
            "cell_id": seg,
            "region": ["labels" for _ in range(n_obs_labels)],
        },
        index=np.arange(n_obs_labels),
    )
    uns_labels = {
        "spatial": {
            "labels": {
                "scalefactors": {
                    "spot_diameter_fullres": 10,
                    "tissue_hires_scalef": 1,
                    "tissue_segmentation_scalef": 1,
                }
            }
        }
    }
    obsm_labels = {"spatial": rng.integers(0, blobs.shape[0], size=(n_obs_labels, 2))}
    return TableModel.parse(
        generate_adata(n_var, obs_labels, obsm_labels, uns_labels),
        region="labels",
        region_key="region",
        instance_key="cell_id",
    )


@pytest.fixture
def annotation_values(adata_labels):
    """Generate random annotation values."""
    rng = np.random.default_rng()
    return rng.integers(0, 10, size=len(adata_labels.obs))


@pytest.fixture
def blobs_extra_cs() -> SpatialData:
    return blobs(extra_coord_system="space")


@pytest.fixture
def adata_shapes() -> AnnData:
    n_obs_shapes = 100
    n_var = 50
    blobs, _ = _get_blobs_galaxy()

    rng = np.random.default_rng(SEED)
    obs_shapes = pd.DataFrame(
        {
            "a": rng.normal(size=(n_obs_shapes,)),
            "categorical": pd.Categorical(rng.integers(0, 10, size=(n_obs_shapes,))),
        },
        index=np.arange(n_obs_shapes),
    )
    uns_shapes = {
        "spatial": {
            "shapes": {
                "scalefactors": {
                    "spot_diameter_fullres": 10,
                    "tissue_hires_scalef": 1,
                    "tissue_segmentation_scalef": 1,
                }
            }
        }
    }
    obsm_shapes = {"spatial": rng.integers(0, blobs.shape[0], size=(n_obs_shapes, 2))}
    return AnnData(
        rng.normal(size=(n_obs_shapes, n_var)),
        dtype=np.float64,
        obs=obs_shapes,
        obsm=obsm_shapes,
        uns=uns_shapes,
    )


@pytest.fixture()
def sdata_blobs() -> SpatialData:
    return blobs()


@pytest.fixture
def image():
    _, image = _get_blobs_galaxy()
    return image


@pytest.fixture
def labels():
    blobs, _ = _get_blobs_galaxy()
    return blobs


<<<<<<< HEAD
@pytest.fixture
def prepare_continuous_test_data():
    x_vec = RNG.random(DATA_LEN)
    y_vec = RNG.random(DATA_LEN)
    color_vec = RNG.random(DATA_LEN)

    x_data = {"vec": x_vec}
    y_data = {"vec": y_vec}
    color_data = {"vec": color_vec}

    x_label = generate_random_string(10)
    y_label = generate_random_string(10)
    color_label = generate_random_string(10)
    return x_data, y_data, color_data, x_label, y_label, color_label


@pytest.fixture
def prepare_discrete_test_data():
    x_vec = RNG.random(DATA_LEN)
    y_vec = RNG.random(DATA_LEN)
    color_vec = np.zeros(DATA_LEN).astype(int)

    x_data = {"vec": x_vec}
    y_data = {"vec": y_vec}
    color_data = {"vec": color_vec, "labels": ["a"]}

    x_label = generate_random_string(10)
    y_label = generate_random_string(10)
    color_label = generate_random_string(10)
    return x_data, y_data, color_data, x_label, y_label, color_label


def generate_random_string(length):
    letters = string.ascii_letters  # Includes both lowercase and uppercase letters
    return "".join(random.choice(letters) for i in range(length))


def _get_blobs_galaxy() -> tuple[NDArrayA, NDArrayA]:
=======
def _get_blobs_galaxy() -> tuple[ArrayLike, ArrayLike]:
>>>>>>> 30364630
    blobs = data.binary_blobs(rng=SEED)
    blobs = ndi.label(blobs)[0]
    return blobs, data.hubble_deep_field()[: blobs.shape[0], : blobs.shape[0]]


def generate_adata(n_var: int, obs: pd.DataFrame, obsm: dict[Any, Any], uns: dict[Any, Any]) -> AnnData:
    rng = np.random.default_rng(SEED)
    return AnnData(
        rng.normal(size=(obs.shape[0], n_var)),
        obs=obs,
        obsm=obsm,
        uns=uns,
        dtype=np.float64,
    )


class PlotTesterMeta(ABCMeta):
    def __new__(cls, clsname, superclasses, attributedict):
        for key, value in attributedict.items():
            if callable(value):
                attributedict[key] = _decorate(value, clsname, name=key)
        return super().__new__(cls, clsname, superclasses, attributedict)


# ideally, we would you metaclass=PlotTesterMeta and all plotting tests just subclass this
# but for some reason, pytest erases the metaclass info
class PlotTester(ABC):
    @classmethod
    def compare(cls, basename: str, tolerance: float | None = None):
        ACTUAL.mkdir(parents=True, exist_ok=True)
        out_path = ACTUAL / f"{basename}.png"

        viewer = napari.current_viewer()
        save_image(take_screenshot(viewer, canvas_only=True), out_path)

        if tolerance is None:
            # see https://github.com/theislab/squidpy/pull/302
            tolerance = 2 * TOL if "Napari" in str(basename) else TOL

        res = compare_images(str(EXPECTED / f"{basename}.png"), str(out_path), tolerance)

        assert res is None, res


def _decorate(fn: Callable, clsname: str, name: str | None = None) -> Callable:
    @wraps(fn)
    def save_and_compare(self, *args, **kwargs):
        fn(self, *args, **kwargs)
        self.compare(fig_name)

    if not callable(fn):
        raise TypeError(f"Expected a `callable` for class `{clsname}`, found `{type(fn).__name__}`.")

    name = fn.__name__ if name is None else name

    if not name.startswith("test_plot_") or not clsname.startswith("Test"):
        return fn

    fig_name = f"{clsname[4:]}_{name[10:]}"

    return save_and_compare


@pytest.fixture
def caplog(caplog):
    handler_id = logger.add(caplog.handler, format="{message}")
    yield caplog
    logger.remove(handler_id)<|MERGE_RESOLUTION|>--- conflicted
+++ resolved
@@ -143,7 +143,6 @@
     return blobs
 
 
-<<<<<<< HEAD
 @pytest.fixture
 def prepare_continuous_test_data():
     x_vec = RNG.random(DATA_LEN)
@@ -181,10 +180,7 @@
     return "".join(random.choice(letters) for i in range(length))
 
 
-def _get_blobs_galaxy() -> tuple[NDArrayA, NDArrayA]:
-=======
 def _get_blobs_galaxy() -> tuple[ArrayLike, ArrayLike]:
->>>>>>> 30364630
     blobs = data.binary_blobs(rng=SEED)
     blobs = ndi.label(blobs)[0]
     return blobs, data.hubble_deep_field()[: blobs.shape[0], : blobs.shape[0]]
