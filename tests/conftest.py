<<<<<<< HEAD
import random
import string
=======
from __future__ import annotations

>>>>>>> 65d27a7e
from abc import ABC, ABCMeta
from functools import wraps
from pathlib import Path
from typing import Any, Callable

import napari
import numpy as np
import pandas as pd
import pytest
from anndata import AnnData
from loguru import logger
from matplotlib.testing.compare import compare_images
from napari_spatialdata.utils._test_utils import save_image, take_screenshot
from napari_spatialdata.utils._utils import NDArrayA
from scipy import ndimage as ndi
from skimage import data
from spatialdata import SpatialData
from spatialdata.datasets import blobs

HERE: Path = Path(__file__).parent

SEED = 42

EXPECTED = HERE / "plots/groundtruth"
ACTUAL = HERE / "plots/generated"
TOL = 70
DPI = 40

RNG = np.random.default_rng(seed=0)
DATA_LEN = 100


def pytest_configure(config):
    config.DATA_LEN = 100


@pytest.fixture
def adata_labels() -> AnnData:
    n_var = 50

    blobs, _ = _get_blobs_galaxy()
    seg = np.unique(blobs)[1:]
    n_obs_labels = len(seg)
    rng = np.random.default_rng(SEED)

    obs_labels = pd.DataFrame(
        {
            "a": rng.normal(size=(n_obs_labels,)),
            "categorical": pd.Categorical(rng.integers(0, 2, size=(n_obs_labels,))),
            "cell_id": pd.Categorical(seg),
        },
        index=np.arange(n_obs_labels),
    )
    uns_labels = {
        "spatial": {
            "labels": {
                "scalefactors": {
                    "spot_diameter_fullres": 10,
                    "tissue_hires_scalef": 1,
                    "tissue_segmentation_scalef": 1,
                }
            }
        }
    }
    obsm_labels = {"spatial": rng.integers(0, blobs.shape[0], size=(n_obs_labels, 2))}
    return generate_adata(n_var, obs_labels, obsm_labels, uns_labels)


@pytest.fixture
def annotation_values(adata_labels):
    """Generate random annotation values."""
    rng = np.random.default_rng()
    return rng.integers(0, 10, size=len(adata_labels.obs))


@pytest.fixture
def blobs_extra_cs() -> SpatialData:
    return blobs(extra_coord_system="space")


@pytest.fixture
def adata_shapes() -> AnnData:
    n_obs_shapes = 100
    n_var = 50
    blobs, _ = _get_blobs_galaxy()

    rng = np.random.default_rng(SEED)
    obs_shapes = pd.DataFrame(
        {
            "a": rng.normal(size=(n_obs_shapes,)),
            "categorical": pd.Categorical(rng.integers(0, 10, size=(n_obs_shapes,))),
        },
        index=np.arange(n_obs_shapes),
    )
    uns_shapes = {
        "spatial": {
            "shapes": {
                "scalefactors": {
                    "spot_diameter_fullres": 10,
                    "tissue_hires_scalef": 1,
                    "tissue_segmentation_scalef": 1,
                }
            }
        }
    }
    obsm_shapes = {"spatial": rng.integers(0, blobs.shape[0], size=(n_obs_shapes, 2))}
    return AnnData(
        rng.normal(size=(n_obs_shapes, n_var)),
        dtype=np.float64,
        obs=obs_shapes,
        obsm=obsm_shapes,
        uns=uns_shapes,
    )


@pytest.fixture()
def sdata_blobs() -> SpatialData:
    return blobs()


@pytest.fixture
def image():
    _, image = _get_blobs_galaxy()
    return image


@pytest.fixture
def labels():
    blobs, _ = _get_blobs_galaxy()
    return blobs


<<<<<<< HEAD
@pytest.fixture
def prepare_cont_test_data():
    x_vec = RNG.random(DATA_LEN)
    y_vec = RNG.random(DATA_LEN)
    color_vec = RNG.random(DATA_LEN)

    x_data = {"vec": x_vec}
    y_data = {"vec": y_vec}
    color_data = {"vec": color_vec}

    x_label = generate_random_string(10)
    y_label = generate_random_string(10)
    color_label = generate_random_string(10)
    return x_data, y_data, color_data, x_label, y_label, color_label


@pytest.fixture
def prepare_disc_test_data():
    x_vec = RNG.random(DATA_LEN)
    y_vec = RNG.random(DATA_LEN)
    color_vec = np.zeros(DATA_LEN).astype(int)

    x_data = {"vec": x_vec}
    y_data = {"vec": y_vec}
    color_data = {"vec": color_vec, "labels": ["a"]}

    x_label = generate_random_string(10)
    y_label = generate_random_string(10)
    color_label = generate_random_string(10)
    return x_data, y_data, color_data, x_label, y_label, color_label


def generate_random_string(length):
    letters = string.ascii_letters  # Includes both lowercase and uppercase letters
    return "".join(random.choice(letters) for i in range(length))


def _get_blobs_galaxy() -> Tuple[NDArrayA, NDArrayA]:
=======
def _get_blobs_galaxy() -> tuple[NDArrayA, NDArrayA]:
>>>>>>> 65d27a7e
    blobs = data.binary_blobs(rng=SEED)
    blobs = ndi.label(blobs)[0]
    return blobs, data.hubble_deep_field()[: blobs.shape[0], : blobs.shape[0]]


def generate_adata(n_var: int, obs: pd.DataFrame, obsm: dict[Any, Any], uns: dict[Any, Any]) -> AnnData:
    rng = np.random.default_rng(SEED)
    return AnnData(
        rng.normal(size=(obs.shape[0], n_var)),
        obs=obs,
        obsm=obsm,
        uns=uns,
        dtype=np.float64,
    )


class PlotTesterMeta(ABCMeta):
    def __new__(cls, clsname, superclasses, attributedict):
        for key, value in attributedict.items():
            if callable(value):
                attributedict[key] = _decorate(value, clsname, name=key)
        return super().__new__(cls, clsname, superclasses, attributedict)


# ideally, we would you metaclass=PlotTesterMeta and all plotting tests just subclass this
# but for some reason, pytest erases the metaclass info
class PlotTester(ABC):
    @classmethod
    def compare(cls, basename: str, tolerance: float | None = None):
        ACTUAL.mkdir(parents=True, exist_ok=True)
        out_path = ACTUAL / f"{basename}.png"

        viewer = napari.current_viewer()
        save_image(take_screenshot(viewer, canvas_only=True), out_path)

        if tolerance is None:
            # see https://github.com/theislab/squidpy/pull/302
            tolerance = 2 * TOL if "Napari" in str(basename) else TOL

        res = compare_images(str(EXPECTED / f"{basename}.png"), str(out_path), tolerance)

        assert res is None, res


def _decorate(fn: Callable, clsname: str, name: str | None = None) -> Callable:
    @wraps(fn)
    def save_and_compare(self, *args, **kwargs):
        fn(self, *args, **kwargs)
        self.compare(fig_name)

    if not callable(fn):
        raise TypeError(f"Expected a `callable` for class `{clsname}`, found `{type(fn).__name__}`.")

    name = fn.__name__ if name is None else name

    if not name.startswith("test_plot_") or not clsname.startswith("Test"):
        return fn

    fig_name = f"{clsname[4:]}_{name[10:]}"

    return save_and_compare


@pytest.fixture
def caplog(caplog):
    handler_id = logger.add(caplog.handler, format="{message}")
    yield caplog
    logger.remove(handler_id)<|MERGE_RESOLUTION|>--- conflicted
+++ resolved
@@ -1,10 +1,7 @@
-<<<<<<< HEAD
+from __future__ import annotations
+
 import random
 import string
-=======
-from __future__ import annotations
-
->>>>>>> 65d27a7e
 from abc import ABC, ABCMeta
 from functools import wraps
 from pathlib import Path
@@ -137,7 +134,6 @@
     return blobs
 
 
-<<<<<<< HEAD
 @pytest.fixture
 def prepare_cont_test_data():
     x_vec = RNG.random(DATA_LEN)
@@ -175,10 +171,7 @@
     return "".join(random.choice(letters) for i in range(length))
 
 
-def _get_blobs_galaxy() -> Tuple[NDArrayA, NDArrayA]:
-=======
 def _get_blobs_galaxy() -> tuple[NDArrayA, NDArrayA]:
->>>>>>> 65d27a7e
     blobs = data.binary_blobs(rng=SEED)
     blobs = ndi.label(blobs)[0]
     return blobs, data.hubble_deep_field()[: blobs.shape[0], : blobs.shape[0]]
