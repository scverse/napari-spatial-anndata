--- conflicted
+++ resolved
@@ -55,13 +55,9 @@
     sdata.images["image"] = to_multiscale(sdata.images["blobs_image"], [2, 4])
     widget.elements_widget._onClickChange("global")
     widget._onClick("image")
-<<<<<<< HEAD
+
     assert len(widget.viewer_model.viewer.layers) == 2
-    assert (widget.viewer_model.viewer.layers[0].data == widget.viewer_model.viewer.layers[1].data).all()
-=======
-    assert len(widget._viewer.layers) == 2
-    assert (widget._viewer.layers[0].data == widget._viewer.layers[1].data._data[0]).all()
->>>>>>> 450ad8c0
+    assert (widget.viewer_model.viewer.layers[0].data == widget.viewer_model.viewer.layers[1].data._data[0]).all()
     del sdata.images["image"]
 
 
