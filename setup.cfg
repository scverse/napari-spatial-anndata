--- conflicted
+++ resolved
@@ -64,14 +64,9 @@
     sphinx-book-theme>=1.0.0
     myst-parser
     sphinxcontrib-bibtex>=1.0.0
-<<<<<<< HEAD
-    sphinx-autodoc-typehints
-    sphinx-autobuild
-=======
     sphinx-autodoc-typehints>=1.11.0
     sphinx-autobuild
     scanpydoc
->>>>>>> a696a609
     # For notebooks
     ipykernel
     ipython
