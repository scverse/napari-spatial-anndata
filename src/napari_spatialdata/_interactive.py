--- conflicted
+++ resolved
@@ -97,11 +97,6 @@
                     self._sdata.table.obs[self._sdata.table.uns["spatialdata_attrs"]["region_key"]] == key
                 ],
                 "shapes_key": self._sdata.table.uns["spatialdata_attrs"]["region_key"],
-<<<<<<< HEAD
-                "shapes_type": "circles",
-                "name": key,
-=======
->>>>>>> 3a816418
             },
         )
 
