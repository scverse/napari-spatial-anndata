--- conflicted
+++ resolved
@@ -3,10 +3,7 @@
 from typing import TYPE_CHECKING, Any
 
 import napari
-<<<<<<< HEAD
-=======
 import shapely
->>>>>>> 46cdd728
 from napari.utils.events import EventedList
 
 from napari_spatialdata._sdata_widgets import SdataWidget
@@ -32,8 +29,7 @@
     None
     """
 
-<<<<<<< HEAD
-=======
+
     def add_element(self, coordinate_system_name: str, element: str) -> None:
         elements = {}
         duplicate_element_names, _ = get_duplicate_element_names(self._sdata)
@@ -72,7 +68,7 @@
         else:
             raise ValueError("Element {element_name} not found in coordinate system {coordinate_system_name}.")
 
->>>>>>> 46cdd728
+
     def __init__(self, sdata: SpatialData | list[SpatialData], headless: bool = False):
         viewer = napari.current_viewer()
         self._viewer = viewer if viewer else napari.Viewer()
