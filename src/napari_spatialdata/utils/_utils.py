from __future__ import annotations

from collections import Counter
from functools import wraps
from random import randint
from typing import TYPE_CHECKING, Any, Callable, Iterable, Optional, Sequence, Union

import numpy as np
import pandas as pd
from anndata import AnnData
from dask.dataframe.core import DataFrame as DaskDataFrame
from datatree import DataTree
from geopandas import GeoDataFrame
from loguru import logger
from matplotlib.colors import is_color_like, to_rgb
from multiscale_spatial_image.multiscale_spatial_image import MultiscaleSpatialImage
from napari.layers import Layer
from numba import njit, prange
from pandas.api.types import CategoricalDtype, infer_dtype
from pandas.core.dtypes.common import (
    is_bool_dtype,
    is_integer_dtype,
    is_numeric_dtype,
    is_object_dtype,
    is_string_dtype,
)
from scipy.sparse import issparse, spmatrix
from scipy.spatial import KDTree
from spatial_image import SpatialImage
from spatialdata import SpatialData, get_extent, join_sdata_spatialelement_table
from spatialdata.models import SpatialElement, get_axes_names
from spatialdata.transformations import get_transformation

from napari_spatialdata._constants._pkg_constants import Key
from napari_spatialdata.utils._categoricals_utils import (
    add_colors_for_categorical_sample_annotation,
)

if TYPE_CHECKING:
    from napari import Viewer
    from napari.utils.events import EventedList
    from qtpy.QtWidgets import QListWidgetItem
    from xarray import DataArray

    from napari_spatialdata._sdata_widgets import CoordinateSystemWidget, ElementWidget

try:
    from numpy.typing import NDArray

    NDArrayA = NDArray[Any]
except (ImportError, TypeError):
    NDArray = np.ndarray  # type: ignore[misc]
    NDArrayA = np.ndarray  # type: ignore[misc]


Vector_name_t = tuple[Optional[Union[pd.Series, NDArrayA]], Optional[str]]


def _ensure_dense_vector(fn: Callable[..., Vector_name_t]) -> Callable[..., Vector_name_t]:
    @wraps(fn)
    def decorator(self: Any, *args: Any, **kwargs: Any) -> Vector_name_t:
        normalize = kwargs.pop("normalize", False)
        res, fmt = fn(self, *args, **kwargs)
        if res is None:
            return None, None

        if isinstance(res, pd.Series):
            if isinstance(res.dtype, pd.CategoricalDtype):
                return res, fmt
            if is_string_dtype(res) or is_object_dtype(res) or is_bool_dtype(res):
                return res.astype("category"), fmt
            if is_integer_dtype(res):
                unique = res.unique()
                n_uniq = len(unique)
                if n_uniq <= 2 and (set(unique) & {0, 1}):
                    return res.astype(bool).astype("category"), fmt
                if len(unique) <= len(res) // 100:
                    return res.astype("category"), fmt
            elif not is_numeric_dtype(res):
                raise TypeError(f"Unable to process `pandas.Series` of type `{infer_dtype(res)}`.")
            res = res.to_numpy()
        elif issparse(res):
            if TYPE_CHECKING:
                assert isinstance(res, spmatrix)
            res = res.toarray()
        elif not isinstance(res, (np.ndarray, Sequence)):
            raise TypeError(f"Unable to process result of type `{type(res).__name__}`.")

        res = np.asarray(np.squeeze(res))
        if res.ndim != 1:
            raise ValueError(f"Expected 1-dimensional array, found `{res.ndim}`.")

        return (_min_max_norm(res) if normalize else res), fmt

    return decorator


def _get_palette(
    adata: AnnData,
    key: str,
    palette: str | None = None,
    vec: pd.Series | None = None,
) -> dict[Any, Any]:
    if key not in adata.obs:
        raise KeyError("Missing key!")  # TODO: Improve error message

    return dict(zip(adata.obs[key].cat.categories, [to_rgb(i) for i in adata.uns[Key.uns.colors(key)]]))


def _set_palette(
    adata: AnnData,
    key: str,
    palette: str | None = None,
    vec: pd.Series | None = None,
) -> dict[Any, Any]:
    if vec is not None and not isinstance(vec.dtype, CategoricalDtype):
        raise TypeError(f"Expected a `categorical` type, found `{infer_dtype(vec)}`.")

    add_colors_for_categorical_sample_annotation(
        adata,
        key=key,
        vec=vec,
        force_update_colors=palette is not None,
        palette=palette,  # type: ignore[arg-type]
    )
    vec = vec if vec is not None else adata.obs[key]
    #
    return dict(zip(vec.cat.categories, [to_rgb(i) for i in adata.uns[Key.uns.colors(key)]]))


def _get_categorical(
    adata: AnnData,
    key: str,
    vec: pd.Series | None = None,
    palette: str | None = None,
    colordict: pd.Series | dict[Any, Any] | None = None,
) -> NDArrayA:
    categorical = vec if vec is not None else adata.obs[key]
    if not isinstance(colordict, dict):
        col_dict = _set_palette(adata, key, palette, colordict)
    else:
        col_dict = colordict
        for cat in colordict:
            if cat not in categorical.cat.categories:
                raise ValueError(
                    f"The key `{cat}` in the given dictionary is not an existing category in anndata[`{key}`]."
                )
            elif not is_color_like(colordict[cat]):  # noqa: RET506
                raise ValueError(f"`{colordict[cat]}` is not an acceptable color.")

    logger.debug(f"KEY: {key}")
    return np.array([col_dict[v] for v in categorical])


def _position_cluster_labels(coords: NDArrayA, clusters: pd.Series) -> dict[str, NDArrayA]:
    if clusters is not None and not isinstance(clusters.dtype, pd.CategoricalDtype):
        raise TypeError(f"Expected `clusters` to be `categorical`, found `{infer_dtype(clusters)}`.")
    coords = coords[:, 1:]
    df = pd.DataFrame(coords)
    df["clusters"] = clusters.values
    df = df.groupby("clusters", observed=True)[[0, 1]].apply(lambda g: list(np.median(g.values, axis=0)))
    df = pd.DataFrame(list(df), index=df.index).dropna()
    kdtree = KDTree(coords)
    clusters = np.full(len(coords), fill_value="", dtype=object)
    # index consists of the categories that need not be string
    clusters[kdtree.query(df.values)[1]] = df.index.astype(str)
    return {"clusters": clusters}


def _min_max_norm(vec: spmatrix | NDArrayA) -> NDArrayA:
    if issparse(vec):
        if TYPE_CHECKING:
            assert isinstance(vec, spmatrix)
        vec = vec.toarray().squeeze()
    vec = np.asarray(vec, dtype=np.float64)
    if vec.ndim != 1:
        raise ValueError(f"Expected `1` dimension, found `{vec.ndim}`.")

    maxx, minn = np.nanmax(vec), np.nanmin(vec)

    return (  # type: ignore[no-any-return]
        np.ones_like(vec) if np.isclose(minn, maxx) else ((vec - minn) / (maxx - minn))
    )


def _transform_coordinates(data: list[Any], f: Callable[..., Any]) -> list[Any]:
    return [[f(xy) for xy in sublist] for sublist in data]


def _get_transform(element: SpatialElement, coordinate_system_name: str | None = None) -> None | NDArrayA:
    if not isinstance(element, (SpatialImage, MultiscaleSpatialImage, DaskDataFrame, GeoDataFrame)):
        raise RuntimeError("Cannot get transform for {type(element)}")

    transformations = get_transformation(element, get_all=True)
    cs = transformations.keys().__iter__().__next__() if coordinate_system_name is None else coordinate_system_name
    ct = transformations.get(cs)
    if ct:
        return ct.to_affine_matrix(input_axes=("y", "x"), output_axes=("y", "x"))  # type: ignore
    return None


@njit(cache=True, fastmath=True)
def _point_inside_triangles(triangles: NDArrayA) -> np.bool_:
    # modified from napari
    AB = triangles[:, 1, :] - triangles[:, 0, :]
    AC = triangles[:, 2, :] - triangles[:, 0, :]
    BC = triangles[:, 2, :] - triangles[:, 1, :]

    s_AB = -AB[:, 0] * triangles[:, 0, 1] + AB[:, 1] * triangles[:, 0, 0] >= 0
    s_AC = -AC[:, 0] * triangles[:, 0, 1] + AC[:, 1] * triangles[:, 0, 0] >= 0
    s_BC = -BC[:, 0] * triangles[:, 1, 1] + BC[:, 1] * triangles[:, 1, 0] >= 0

    return np.any((s_AB != s_AC) & (s_AB == s_BC))


@njit(parallel=True)
def _points_inside_triangles(points: NDArrayA, triangles: NDArrayA) -> NDArrayA:
    out = np.empty(
        len(
            points,
        ),
        dtype=np.bool_,
    )
    for i in prange(len(out)):
        out[i] = _point_inside_triangles(triangles - points[i])

    return out


def _adjust_channels_order(element: SpatialImage | MultiscaleSpatialImage) -> tuple[DataArray, bool]:
    """Swap the axes to y, x, c and check if an image supports rgb(a) visualization.

    Checks whether c dim is present in the axes and if so, transposes the dimensions to have c last.
    If the dimension of c is 3 or 4, it is assumed that the image is suitable for rgb(a) visualization.

    Parameters
    ----------
    element: SpatialImage | MultiScaleSpatialImage
        Element in sdata.images

    Returns
    -------
    new_raster: DataArray
        The image in shape of (c, y, x)
    rgb: bool
        Flag indicating suitability for rgb(a) visualization.
    """
    axes = get_axes_names(element)

    if "c" in axes:
        assert axes.index("c") == 0
        if isinstance(element, SpatialImage):
            n_channels = element.shape[0]
        elif isinstance(element, MultiscaleSpatialImage):
            v = element["scale0"].values()
            assert len(v) == 1
            n_channels = v.__iter__().__next__().shape[0]
        else:
            raise TypeError(f"Unsupported type for images or labels: {type(element)}")
    else:
        n_channels = 0

    if n_channels in [3, 4]:
        rgb = True
        new_raster = element.transpose("y", "x", "c")
    else:
        rgb = False
        new_raster = element

    # TODO: after we call .transpose() on a MultiscaleSpatialImage object we get a DataTree object. We should look at
    # this better and either cast somehow back to MultiscaleSpatialImage or fix/report this
    if isinstance(new_raster, (MultiscaleSpatialImage, DataTree)):
        list_of_xdata = []
        for k in new_raster:
            v = new_raster[k].values()
            assert len(v) == 1
            xdata = v.__iter__().__next__()
            list_of_xdata.append(xdata)
        new_raster = list_of_xdata

    return new_raster, rgb


def _get_sdata_key(sdata: EventedList, elements: dict[str, dict[str, str | int]], key: str) -> tuple[SpatialData, bool]:
    """
    Get the index of SpatialData object and key of SpatialElement.

    Parameters
    ----------
    sdata: EventedList
        EventedList containing the SpatialData objects currently associated with the viewer.
    elements: dict[str, dict[str, str | int]]
        Dictionary from elements widget containing the keyname as keys and a dictionary with the type of element, index
        of the SpatialData object and the original name in the SpatialData object.
    key: str
        The name of the item in the element widget.

    Returns
    -------
    tuple[SpatialData, bool]
        The SpatialData object which contains the element and a boolean indicating whether the element has duplicate
        name with other elements in other SpatialData objects.
    """
    sdata_index = elements[key]["sdata_index"]
    multi = False
    if key != elements[key]["original_name"]:
        multi = True

    return sdata[sdata_index], multi


def get_duplicate_element_names(sdata_ls: EventedList) -> tuple[list[str], list[str]]:
    """
    Get duplicate element names of a list of SpatialData objects.

    Parameters
    ----------
    sdata_ls: EventedList[SpatialData]
        Evented list of SpatialData objects

    Returns
    -------
    tuple[list[str], list[str]]
        The duplicate element names and the full list of element names
    """
    element_names = [element_name for sdata in sdata_ls for _, element_name, _ in sdata._gen_elements()]
    return [element for element, count in Counter(element_names).items() if count > 1], element_names


def get_elements_meta_mapping(
    sdatas: EventedList,
    coordinate_system_name: QListWidgetItem | Iterable[str],
    duplicate_element_names: list[str],
    key: None | str = None,
) -> tuple[dict[str, dict[str, str | int]], None | str]:
    """
    Get an element to metadata mapping and optionally retrieve the layer name to be added.

    Elements are mapped to their metadata. The element_names dictionary keys are adjusted if duplicate element names
    exist within the SpatialData objects. Optionally, the layer name to add can be retrieved for a particular element
    if added with Interactive.add_element.

    Parameters
    ----------
    sdatas: EventedList
        Napari EventedList containing the SpatialData objects
    coordinate_system_name: str
        The coordinate system to filter on.
    duplicate_element_names:
        A list of elements with duplicate names in the SpatialData objects in sdatas.
    key: None | str
        The element name of the element to be added as layer.

    Returns
    -------
    elements: dict[str, dict[str, str | int]]
        The element name to metadata mapping.
    name_to_add: None | str
        The name of the layer to add.
    """
    elements = {}
    name_to_add = None
    for index, sdata in enumerate(sdatas):
        for element_type, element_name, _ in sdata.filter_by_coordinate_system(coordinate_system_name)._gen_elements():
            elements_metadata = {
                "element_type": element_type,
                "sdata_index": index,
                "original_name": element_name,
            }
            name = element_name if element_name not in duplicate_element_names else element_name + f"_{index}"
            if key and element_name == key:
                name_to_add = name
            elements[name] = elements_metadata
    return elements, name_to_add


def _get_init_metadata_adata(sdata: SpatialData, table_name: str, element_name: str) -> None | AnnData:
    """
    Retrieve AnnData to be used in layer metadata.

<<<<<<< HEAD
    Get the AnnData table in the SpatialData object based on table_name.
    """
    if not table_name:
        return None
    table = sdata[table_name]
    adata = table[table.obs[table.uns["spatialdata_attrs"]["region_key"]] == element_name]
=======
    Get the AnnData table in the SpatialData object based on table_name and return a table with only those rows that
    annotate the element. For this a left join is performed.
    """
    if not table_name:
        return None
    _, adata = join_sdata_spatialelement_table(sdata, element_name, table_name, how="left", match_rows="left")
>>>>>>> 4070a61e

    if adata.shape[0] == 0:
        return None
    return adata


def get_itemindex_by_text(
    list_widget: CoordinateSystemWidget | ElementWidget, item_text: str
) -> None | QListWidgetItem:
    widget_item = None
    for index in range(list_widget.count()):
        widget_item_text = list_widget.item(index).text()
        if widget_item_text == item_text:
            widget_item = list_widget.item(index)
    return widget_item


def _get_init_table_list(layer: Layer) -> Sequence[str | None] | None:
    table_names: Sequence[str | None] | None
    if table_names := layer.metadata.get("table_names"):
        return table_names  # type: ignore[no-any-return]
    return None


def _calc_default_radii(viewer: Viewer, sdata: SpatialData, selected_cs: str) -> int:
    w_win, h_win = viewer.window.geometry()[-2:]
    extent = get_extent(sdata, coordinate_system=selected_cs, exact=False)
    w_data = extent["x"][1] - extent["x"][0]
    h_data = extent["y"][1] - extent["y"][0]
    fit_w = w_data / w_win * h_win <= h_data
    fit_h = h_data / h_win * w_win <= w_data
    assert fit_w or fit_h
    points_size_in_pixels = 5
    if fit_h:
        return int(points_size_in_pixels / w_win * w_data)
    return int(points_size_in_pixels / h_win * h_data)


def generate_random_color_hex() -> str:
    # Generate a random hex color code with alpha set to max
    return f"#{randint(0, 255):02x}{randint(0, 255):02x}{randint(0, 255):02x}ff"


def _get_ellipses_from_circles(yx: NDArrayA, radii: NDArrayA) -> NDArrayA:
    """Convert circles to ellipses.

    Parameters
    ----------
    yx
        Centroids of the circles.
    radii
        Radii of the circles.

    Returns
    -------
    NDArrayA
        Ellipses.
    """
    ndim = yx.shape[1]
    assert ndim == 2
    r = np.stack([radii] * ndim, axis=1)
    lower_left = yx - r
    upper_right = yx + r
    r[:, 0] = -r[:, 0]
    lower_right = yx - r
    upper_left = yx + r
    ellipses = np.stack([lower_left, lower_right, upper_right, upper_left], axis=1)
    assert isinstance(ellipses, np.ndarray)
    return ellipses<|MERGE_RESOLUTION|>--- conflicted
+++ resolved
@@ -378,21 +378,12 @@
     """
     Retrieve AnnData to be used in layer metadata.
 
-<<<<<<< HEAD
-    Get the AnnData table in the SpatialData object based on table_name.
-    """
-    if not table_name:
-        return None
-    table = sdata[table_name]
-    adata = table[table.obs[table.uns["spatialdata_attrs"]["region_key"]] == element_name]
-=======
     Get the AnnData table in the SpatialData object based on table_name and return a table with only those rows that
     annotate the element. For this a left join is performed.
     """
     if not table_name:
         return None
     _, adata = join_sdata_spatialelement_table(sdata, element_name, table_name, how="left", match_rows="left")
->>>>>>> 4070a61e
 
     if adata.shape[0] == 0:
         return None
