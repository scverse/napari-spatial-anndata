--- conflicted
+++ resolved
@@ -125,12 +125,7 @@
             elif not is_color_like(vec[cat]):
                 raise ValueError(f"`{vec[cat]}` is not an acceptable color.")
 
-<<<<<<< HEAD
     logger.debug(f"KEY: {key}")
-=======
-    logger.debug("KEY: ")
-    logger.debug(key)
->>>>>>> a939d291
     return np.array([col_dict[v] for v in adata.obs[key]])
 
 
