from __future__ import annotations

from typing import Any, Tuple, Union, Callable, Optional, Sequence, TYPE_CHECKING
from functools import wraps

from numba import njit, prange
from loguru import logger
from anndata import AnnData
from scipy.sparse import issparse, spmatrix
from scipy.spatial import KDTree
from pandas.api.types import infer_dtype, is_categorical_dtype
from matplotlib.colors import to_rgb, is_color_like
from pandas.core.dtypes.common import (
    is_bool_dtype,
    is_object_dtype,
    is_string_dtype,
    is_integer_dtype,
    is_numeric_dtype,
)
import numpy as np
import pandas as pd

from napari_spatialdata._categoricals_utils import (
    add_colors_for_categorical_sample_annotation,
)
from napari_spatialdata._constants._pkg_constants import Key

try:
    from numpy.typing import NDArray

    NDArrayA = NDArray[Any]
except (ImportError, TypeError):
    NDArray = np.ndarray  # type: ignore[misc]
    NDArrayA = np.ndarray  # type: ignore[misc]


Vector_name_t = Tuple[Optional[Union[pd.Series, NDArrayA]], Optional[str]]


def _ensure_dense_vector(fn: Callable[..., Vector_name_t]) -> Callable[..., Vector_name_t]:
    @wraps(fn)
    def decorator(self: Any, *args: Any, **kwargs: Any) -> Vector_name_t:
        normalize = kwargs.pop("normalize", False)
        res, fmt = fn(self, *args, **kwargs)
        if res is None:
            return None, None

        if isinstance(res, pd.Series):
            if is_categorical_dtype(res):
                return res, fmt
            if is_string_dtype(res) or is_object_dtype(res) or is_bool_dtype(res):
                return res.astype("category"), fmt
            if is_integer_dtype(res):
                unique = res.unique()
                n_uniq = len(unique)
                if n_uniq <= 2 and (set(unique) & {0, 1}):
                    return res.astype(bool).astype("category"), fmt
                if len(unique) <= len(res) // 100:
                    return res.astype("category"), fmt
            elif not is_numeric_dtype(res):
                raise TypeError(f"Unable to process `pandas.Series` of type `{infer_dtype(res)}`.")
            res = res.to_numpy()
        elif issparse(res):
            if TYPE_CHECKING:
                assert isinstance(res, spmatrix)
            res = res.toarray()
        elif not isinstance(res, (np.ndarray, Sequence)):
            raise TypeError(f"Unable to process result of type `{type(res).__name__}`.")

        res = np.asarray(np.squeeze(res))
        if res.ndim != 1:
            raise ValueError(f"Expected 1-dimensional array, found `{res.ndim}`.")

        return (_min_max_norm(res) if normalize else res), fmt

    return decorator


def _get_palette(
    adata: AnnData,
    key: str,
    palette: Optional[str] = None,
    vec: Optional[pd.Series] = None,
) -> dict[Any, Any]:

    if key not in adata.obs:
        raise KeyError("Missing key!")  # TODO: Improve error message

    return dict(zip(adata.obs[key].cat.categories, [to_rgb(i) for i in adata.uns[Key.uns.colors(key)]]))


def _set_palette(
    adata: AnnData,
    key: str,
    palette: Optional[str] = None,
    vec: Optional[pd.Series] = None,
) -> dict[Any, Any]:
    if vec is not None:
        if not is_categorical_dtype(vec):
            raise TypeError(f"Expected a `categorical` type, found `{infer_dtype(vec)}`.")

    add_colors_for_categorical_sample_annotation(
        adata,
        key=key,
        vec=vec,
        force_update_colors=palette is not None,
        palette=palette,  # type: ignore[arg-type]
    )
    vec = vec if vec is not None else adata.obs[key]
    #
    return dict(zip(vec.cat.categories, [to_rgb(i) for i in adata.uns[Key.uns.colors(key)]]))


def _get_categorical(
    adata: AnnData,
    key: str,
    vec: Optional[pd.Series] = None,
    palette: Optional[str] = None,
    colordict: Union[pd.Series, dict[Any, Any], None] = None,
) -> NDArrayA:
    if vec is not None:
        categorical = vec
    else:
        categorical = adata.obs[key]
    if not isinstance(colordict, dict):
        col_dict = _set_palette(adata, key, palette, colordict)
    else:
        col_dict = colordict
        for cat in colordict:
            if cat not in categorical.cat.categories:
                raise ValueError(
                    f"The key `{cat}` in the given dictionary is not an existing category in anndata[`{key}`]."
                )
            elif not is_color_like(colordict[cat]):
                raise ValueError(f"`{colordict[cat]}` is not an acceptable color.")

    logger.debug(f"KEY: {key}")
<<<<<<< HEAD
    return np.array([col_dict[v] for v in adata.obs[key]])
=======
    return np.array([col_dict[v] for v in categorical])
>>>>>>> f092bcf2


def _position_cluster_labels(coords: NDArrayA, clusters: pd.Series) -> dict[str, NDArrayA]:
    if not is_categorical_dtype(clusters):
        raise TypeError(f"Expected `clusters` to be `categorical`, found `{infer_dtype(clusters)}`.")
    coords = coords[:, 1:]
    df = pd.DataFrame(coords)
    df["clusters"] = clusters.values
    df = df.groupby("clusters")[[0, 1]].apply(lambda g: list(np.median(g.values, axis=0)))
    df = pd.DataFrame(list(df), index=df.index)
    kdtree = KDTree(coords)
    clusters = np.full(len(coords), fill_value="", dtype=object)
    # index consists of the categories that need not be string
    clusters[kdtree.query(df.values)[1]] = df.index.astype(str)
    return {"clusters": clusters}


def _min_max_norm(vec: Union[spmatrix, NDArrayA]) -> NDArrayA:

    if issparse(vec):
        if TYPE_CHECKING:
            assert isinstance(vec, spmatrix)
        vec = vec.toarray().squeeze()
    vec = np.asarray(vec, dtype=np.float64)
    if vec.ndim != 1:
        raise ValueError(f"Expected `1` dimension, found `{vec.ndim}`.")

    maxx, minn = np.nanmax(vec), np.nanmin(vec)

    return (  # type: ignore[no-any-return]
        np.ones_like(vec) if np.isclose(minn, maxx) else ((vec - minn) / (maxx - minn))
    )


@njit(cache=True, fastmath=True)
def _point_inside_triangles(triangles: NDArrayA) -> np.bool_:
    # modified from napari
    AB = triangles[:, 1, :] - triangles[:, 0, :]
    AC = triangles[:, 2, :] - triangles[:, 0, :]
    BC = triangles[:, 2, :] - triangles[:, 1, :]

    s_AB = -AB[:, 0] * triangles[:, 0, 1] + AB[:, 1] * triangles[:, 0, 0] >= 0
    s_AC = -AC[:, 0] * triangles[:, 0, 1] + AC[:, 1] * triangles[:, 0, 0] >= 0
    s_BC = -BC[:, 0] * triangles[:, 1, 1] + BC[:, 1] * triangles[:, 1, 0] >= 0

    return np.any((s_AB != s_AC) & (s_AB == s_BC))


@njit(parallel=True)
def _points_inside_triangles(points: NDArrayA, triangles: NDArrayA) -> NDArrayA:
    out = np.empty(
        len(
            points,
        ),
        dtype=np.bool_,
    )
    for i in prange(len(out)):
        out[i] = _point_inside_triangles(triangles - points[i])

    return out<|MERGE_RESOLUTION|>--- conflicted
+++ resolved
@@ -135,11 +135,7 @@
                 raise ValueError(f"`{colordict[cat]}` is not an acceptable color.")
 
     logger.debug(f"KEY: {key}")
-<<<<<<< HEAD
-    return np.array([col_dict[v] for v in adata.obs[key]])
-=======
     return np.array([col_dict[v] for v in categorical])
->>>>>>> f092bcf2
 
 
 def _position_cluster_labels(coords: NDArrayA, clusters: pd.Series) -> dict[str, NDArrayA]:
