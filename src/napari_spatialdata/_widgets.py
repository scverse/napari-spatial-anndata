from __future__ import annotations

from abc import abstractmethod
from collections import defaultdict
from functools import singledispatchmethod
from typing import TYPE_CHECKING, Any, Iterable, Sequence

import matplotlib.pyplot as plt
import napari
import numpy as np
import packaging.version
import pandas as pd
from anndata import AnnData
from loguru import logger
<<<<<<< HEAD
from napari.layers import Labels, Layer, Points, Shapes
=======
from napari.layers import Labels, Points, Shapes
from napari.utils import DirectLabelColormap
>>>>>>> 29c456c4
from napari.viewer import Viewer
from qtpy import QtCore, QtWidgets
from qtpy.QtCore import Qt, Signal
from scanpy.plotting._utils import _set_colors_for_categorical_obs
from sklearn.preprocessing import MinMaxScaler
from superqt import QRangeSlider
from vispy import scene
from vispy.color.colormap import Colormap, MatplotlibColormap
from vispy.scene.widgets import ColorBarWidget

from napari_spatialdata._model import DataModel
from napari_spatialdata.utils._utils import NDArrayA, _min_max_norm, get_napari_version

__all__ = [
    "AListWidget",
    "CBarWidget",
    "RangeSliderWidget",
    "ComponentWidget",
]

# label string: attribute name
# TODO(giovp): remove since layer controls private?
_WIDGETS_TO_HIDE = {
    "symbol:": "symbolComboBox",
    "point size:": "sizeSlider",
    "face color:": "faceColorEdit",
    "edge color:": "edgeColorEdit",
    "out of slice:": "outOfSliceCheckBox",
}


class ListWidget(QtWidgets.QListWidget):
    indexChanged = Signal(object)
    enterPressed = Signal(object)

    def __init__(self, viewer: napari.Viewer | None, unique: bool = True, multiselect: bool = True, **kwargs: Any):
        super().__init__(**kwargs)
        if multiselect:
            self.setSelectionMode(QtWidgets.QAbstractItemView.ExtendedSelection)
        else:
            self.setSelectionMode(QtWidgets.QAbstractItemView.SingleSelection)

        self._index: int | str = 0
        self._unique = unique
        self._viewer = viewer

        self.itemDoubleClicked.connect(lambda item: self._onAction((item.text(),)))
        self.enterPressed.connect(self._onAction)
        self.indexChanged.connect(self._onAction)

    @abstractmethod
    def setIndex(self, index: int | str) -> None:
        pass

    def getIndex(self) -> int | str:
        return self._index

    @abstractmethod
    def _onAction(self, items: Iterable[str]) -> None:
        pass

    def addItems(self, labels: str | Iterable[str] | None) -> None:
        if labels is None:
            return
        if isinstance(labels, str):
            labels = (labels,)
        labels = tuple(labels)

        if self._unique:
            labels = tuple(label for label in labels if self.findItems(label, QtCore.Qt.MatchExactly) is not None)

        if len(labels):
            super().addItems(labels)
            self.sortItems(QtCore.Qt.AscendingOrder)

    def keyPressEvent(self, event: QtCore.QEvent) -> None:
        if event.key() == QtCore.Qt.Key_Return:
            event.accept()
            self.enterPressed.emit(tuple(s.text() for s in self.selectedItems()))
        else:
            super().keyPressEvent(event)


class AListWidget(ListWidget):
    layerChanged = Signal()

    def __init__(self, viewer: Viewer | None, model: DataModel, attr: str, **kwargs: Any):
        if attr not in DataModel.VALID_ATTRIBUTES:
            raise ValueError(f"Invalid attribute `{attr}`. Valid options are `{sorted(DataModel.VALID_ATTRIBUTES)}`.")
        super().__init__(viewer, **kwargs)

        self._viewer = viewer
        self._model = model

        self._attr = attr

        self._getter = getattr(self.model, f"get_{attr}")
        self.layerChanged.connect(self._onChange)
        self._onChange()

    def _onChange(self) -> None:
        self.clear()
        if self._model.adata is not None:
            self.addItems(self.model.get_items(self._attr))

    def _onAction(self, items: Iterable[str]) -> None:
        for item in sorted(set(items)):
            vec, name = self._getter(item, index=self.getIndex())

            if self.model.layer is not None:
                properties = self._get_points_properties(vec, key=item, layer=self.model.layer)
                self.model.color_by = "" if self.model.system_name is None else item
                if isinstance(self.model.layer, (Points, Shapes)):
                    self.model.layer.text = None  # needed because of the text-feature order of updates
                    # self.model.layer.features = properties.get("features", None)
                    self.model.layer.face_color = properties["face_color"]
                    self.model.layer.text = properties["text"]
                elif isinstance(self.model.layer, Labels):
                    version = get_napari_version()
                    if version < packaging.version.parse("0.4.20"):
                        self.model.layer.color = properties["color"]
                        self.model.layer.properties = properties.get("properties", None)
                    else:
                        ddict = defaultdict(lambda: np.zeros(4), properties["color"])
                        cmap = DirectLabelColormap(color_dict=ddict)
                        self.model.layer.colormap = cmap
                else:
                    raise ValueError("TODO")
                # TODO(michalk8): add contrasting fg/bg color once https://github.com/napari/napari/issues/2019 is done
                # TODO(giovp): make layer editable?
                # self.viewer.layers[layer_name].editable = False

    def setAdataLayer(self, layer: str | None) -> None:
        if layer in ("default", "None", "X"):
            layer = None
        if layer == self.getAdataLayer():
            return
        self.model.adata_layer = layer
        self.layerChanged.emit()

    def getAdataLayer(self) -> str | None:
        if TYPE_CHECKING:
            assert isinstance(self.model.adata_layer, str)
        return self.model.adata_layer

    def setIndex(self, index: int | str) -> None:
        if isinstance(index, str):
            if index == "":
                index = 0
            elif self._attr != "obsm":
                index = int(index, base=10)
            # for obsm, we convert index to int if needed (if not a DataFrame)
        if index == self._index:
            return

        self._index = index
        if self._attr == "obsm":
            self.indexChanged.emit(tuple(s.text() for s in self.selectedItems()))

    def getIndex(self) -> int | str:
        return self._index

    def _handle_already_present(self, layer_name: str) -> None:
        logger.debug(f"Layer `{layer_name}` is already loaded")
        self.viewer.layers.selection.select_only(self.viewer.layers[layer_name])

    @singledispatchmethod
    def _get_points_properties(self, vec: NDArrayA | pd.Series, **kwargs: Any) -> dict[str, Any]:
        raise NotImplementedError(type(vec))

    @_get_points_properties.register(pd.Series)
    def _(self, vec: pd.Series, **kwargs: Any) -> dict[str, Any]:
        layer = kwargs.pop("layer", None)
        layer_meta = self.model.layer.metadata if self.model.layer is not None else None
        element_indices = pd.Series(layer_meta["indices"], name="element_indices")
        if isinstance(layer, Labels):
            element_indices = element_indices[element_indices != 0]
        # When merging if the row is not present in the other table it will be nan so we can give it a default color
        if (vec_color_name := vec.name + "_color") not in self.model.adata.uns:
            colorer = AnnData(shape=(len(vec), 0), obs=pd.DataFrame(index=vec.index, data={"vec": vec}))
            _set_colors_for_categorical_obs(colorer, "vec", palette="tab20")
            colors = colorer.uns["vec_colors"]
            color_dict = dict(zip(vec.cat.categories, colors))
            color_dict.update({np.nan: "#808080ff"})
        else:
            color_dict = self.model.adata.uns[vec_color_name]

        if self.model.instance_key is not None and self.model.instance_key == vec.index.name:
            merge_df = pd.merge(
                element_indices, vec, left_on="element_indices", right_on=self.model.instance_key, how="left"
            )
        else:
            merge_df = pd.merge(element_indices, vec, left_on="element_indices", right_index=True, how="left")

        merge_df["color"] = merge_df[vec.name].map(color_dict)
        if layer is not None and isinstance(layer, Labels):
            index_color_mapping = dict(zip(merge_df["element_indices"], merge_df["color"]))
            index_color_mapping[0] = "#000000ff"
            return {
                "color": index_color_mapping,
                "properties": {"value": vec},
                "text": None,
            }

        return {
            "text": None,
            "face_color": merge_df["color"].to_list(),
        }

    @_get_points_properties.register(np.ndarray)
    def _(self, vec: NDArrayA, **kwargs: Any) -> dict[str, Any]:
        layer = kwargs.pop("layer", None)

        # Here kwargs['key'] is actually the column name.
        column_df = False
        if (
            (adata := self.model.adata) is not None
            and kwargs["key"] not in adata.obs.columns
            and kwargs["key"] not in adata.var.index
        ) or adata is None:
            merge_vec = layer.metadata["_columns_df"][kwargs["key"]]
            element_indices = merge_vec.index
            column_df = True
        else:
            instance_key_col = self.model.adata.obs[self.model.instance_key]
            vec = pd.Series(vec, name="vec", index=instance_key_col)
            layer_meta = self.model.layer.metadata if self.model.layer is not None else None
            element_indices = pd.Series(layer_meta["indices"], name="element_indices")
            if isinstance(layer, Labels):
                vec = vec.drop(index=0) if 0 in vec.index else vec  # type:ignore[attr-defined]
            # element_indices = element_indices[element_indices != 0]
            diff_element_table = set(vec.index).symmetric_difference(element_indices)  # type:ignore[attr-defined]
            merge_vec = pd.merge(element_indices, vec, left_on="element_indices", right_index=True, how="left")[
                "vec"
            ].fillna(0, axis=0)

        cmap = plt.get_cmap(self.model.cmap)
        norm_vec = _min_max_norm(merge_vec)
        color_vec = cmap(norm_vec)

        if not column_df:
            for i in diff_element_table:
                change_index = element_indices.to_list().index(i)
                color_vec[change_index] = np.array([0.5, 0.5, 0.5, 1.0])
            if isinstance(layer, Labels):
                color_vec[0] = np.array([0.0, 0.0, 0.0, 1.0])

        if layer is not None and isinstance(layer, Labels):
            return {
                "color": dict(zip(element_indices, color_vec)),
                "properties": {"value": vec},
                "text": None,
            }

        if layer is not None and isinstance(layer, Shapes):
            return {
                "text": None,
                "face_color": color_vec,
            }

        return {
            "text": None,
            "face_color": color_vec,
        }

    @property
    def viewer(self) -> napari.Viewer:
        """:mod:`napari` viewer."""
        return self._viewer

    @property
    def model(self) -> DataModel:
        """:mod:`napari` viewer."""
        return self._model


class ComponentWidget(QtWidgets.QComboBox):
    def __init__(self, model: DataModel, attr: str, max_visible: int = 4, **kwargs: Any):
        super().__init__(**kwargs)

        self._model = model
        self.view().setVerticalScrollBarPolicy(QtCore.Qt.ScrollBarAsNeeded)
        self.setMaxVisibleItems(max_visible)
        self.setStyleSheet("combobox-popup: 0;")
        self._attr = attr

    def addItems(self, texts: QtWidgets.QListWidgetItem | int | Iterable[str]) -> None:
        if isinstance(texts, QtWidgets.QListWidgetItem):
            try:
                key = texts.text()
                if isinstance(self._model.adata.obsm[key], pd.DataFrame):
                    texts = sorted(self._model.adata.obsm[key].select_dtypes(include=[np.number, "category"]).columns)
                elif hasattr(self._model.adata.obsm[key], "shape"):
                    texts = self._model.adata.obsm[key].shape[1]
                else:
                    texts = np.asarray(self._model.adata.obsm[key]).shape[1]
            except (KeyError, IndexError):
                texts = 0
        if isinstance(texts, int):
            texts = tuple(str(i) for i in range(texts))

        self.clear()
        super().addItems(tuple(texts))

    def setToolTip(self, click: str) -> None:
        if click == "obsm":
            super().setToolTip("Indices for current key in `adata.obsm`. Choose by clicking on item from obsm list.")
        elif click == "var":
            super().setToolTip("Keys in `adata.layers`.")
        else:
            super().setToolTip("")
        return

    def setAttribute(self, field: str | None) -> None:
        if field == self.attr:
            return
        self.attr = field
        self._onChange()

    def _onChange(self) -> None:
        if self.attr == "var":
            self.clear()
            super().addItems(self._getAllLayers())
        else:
            self.clear()

    def _onClickChange(self, clicked: QtWidgets.QListWidgetItem | int | Iterable[str]) -> None:
        if self.attr == "obsm":
            self.clear()
            self.addItems(clicked)

    def _getAllLayers(self) -> Sequence[str | None]:
        adata_layers = list(self._model.adata.layers.keys())
        if len(adata_layers):
            adata_layers.insert(0, "X")
            return adata_layers
        return ["X"]

    @property
    def attr(self) -> str | None:
        if TYPE_CHECKING:
            assert isinstance(self._attr, str)
        return self._attr

    @attr.setter
    def attr(self, field: str | None) -> None:
        if field not in ("var", "obs", "obsm"):
            raise ValueError(f"{field} is not a valid adata field.")
        self._attr = field


class CBarWidget(QtWidgets.QWidget):
    FORMAT = "{0:0.2f}"

    cmapChanged = Signal(str)
    climChanged = Signal((float, float))

    def __init__(
        self,
        model: DataModel,
        cmap: str = "viridis",
        label: str | None = None,
        width: int | None = 250,
        height: int | None = 50,
        **kwargs: Any,
    ):
        super().__init__(**kwargs)

        self._model = model

        self._clim = (0.0, 1.0)
        self._oclim = self._clim

        self._width = width
        self._height = height
        self._label = label

        self.__init_UI()

    def __init_UI(self) -> None:
        self.setFixedWidth(self._width)
        self.setFixedHeight(self._height)

        # use napari's BG color for dark mode
        self._canvas = scene.SceneCanvas(
            size=(self._width, self._height), bgcolor="#262930", parent=self, decorate=False, resizable=False, dpi=150
        )
        self._colorbar = ColorBarWidget(
            self._create_colormap(self.cmap),
            orientation="top",
            label=self._label,
            label_color="white",
            clim=self.getClim(),
            border_width=1.0,
            border_color="black",
            padding=(0.33, 0.167),
            axis_ratio=0.05,
        )

        self._canvas.central_widget.add_widget(self._colorbar)

        self.climChanged.connect(self.onClimChanged)
        self.cmapChanged.connect(self.onCmapChanged)

    def _create_colormap(self, cmap: str) -> Colormap:
        ominn, omaxx = self.getOclim()
        delta = omaxx - ominn + 1e-12

        minn, maxx = self.getClim()
        minn = (minn - ominn) / delta
        maxx = (maxx - ominn) / delta

        assert 0 <= minn <= 1, f"Expected `min` to be in `[0, 1]`, found `{minn}`"
        assert 0 <= maxx <= 1, f"Expected `maxx` to be in `[0, 1]`, found `{maxx}`"

        cm = MatplotlibColormap(cmap)

        return Colormap(cm[np.linspace(minn, maxx, len(cm.colors))], interpolation="linear")

    def getCmap(self) -> str:
        return self.cmap

    def onCmapChanged(self, value: str) -> None:
        # this does not trigger update for some reason...
        self._colorbar.cmap = self._create_colormap(value)
        self._colorbar._colorbar._update()

    def setClim(self, value: tuple[float, float]) -> None:
        if value == self._clim:
            return

        self._clim = value
        self.climChanged.emit(*value)

    def getClim(self) -> tuple[float, float]:
        return self._clim

    def getOclim(self) -> tuple[float, float]:
        return self._oclim

    def setOclim(self, value: tuple[float, float]) -> None:
        # original color limit used for 0-1 normalization
        self._oclim = value

    def onClimChanged(self, minn: float, maxx: float) -> None:
        # ticks are not working with vispy's colorbar
        self._colorbar.cmap = self._create_colormap(self.cmap)
        self._colorbar.clim = (self.FORMAT.format(minn), self.FORMAT.format(maxx))

    def getCanvas(self) -> scene.SceneCanvas:
        return self._canvas

    def getColorBar(self) -> ColorBarWidget:
        return self._colorbar

    def setLayout(self, layout: QtWidgets.QLayout) -> None:
        layout.addWidget(self.getCanvas().native)
        super().setLayout(layout)

    def update_color(self) -> None:
        # when changing selected layers that have the same limit
        # could also trigger it as self._colorbar.clim = self.getClim()
        # but the above option also updates geometry
        # cbarwidget->cbar->cbarvisual
        self._colorbar._colorbar._colorbar._update()

    @property
    def cmap(self) -> str:
        return self._model.cmap


class RangeSliderWidget(QRangeSlider):
    def __init__(self, viewer: Viewer, model: DataModel, colorbar: CBarWidget, **kwargs: Any):
        super().__init__(**kwargs)

        self._viewer = viewer
        self._model = model
        self._colorbar = colorbar
        self._cmap = plt.get_cmap(self._colorbar.cmap)
        self.setValue((0, 100))
        self.setSliderPosition((0, 100))
        self.setSingleStep(0.01)
        self.setOrientation(Qt.Horizontal)
        self.valueChanged.connect(self._onValueChange)

    def _onLayerChange(self) -> None:
        layer = self.viewer.layers.selection.active
        if layer is not None:
            self._onValueChange((0, 100))

    def _onValueChange(self, percentile: tuple[float, float]) -> None:
        layer = self.viewer.layers.selection.active
        # TODO(michalk8): use constants
        if "data" not in layer.metadata:
            return None  # noqa: RET501
        v = layer.metadata["data"]
        clipped = np.clip(v, *np.percentile(v, percentile))

        if isinstance(layer, Points):
            layer.metadata = {**layer.metadata, "perc": percentile}
            layer.face_color = "value"
            layer.properties = {"value": clipped}
            layer.refresh_colors()
        elif isinstance(layer, Labels):
            norm_vec = self._scale_vec(clipped)
            color_vec = self._cmap(norm_vec)
            layer.color = dict(zip(layer.color.keys(), color_vec))
            layer.properties = {"value": clipped}
            layer.refresh()

        self._colorbar.setOclim(layer.metadata["minmax"])
        self._colorbar.setClim((np.min(layer.properties["value"]), np.max(layer.properties["value"])))
        self._colorbar.update_color()

    def _scale_vec(self, vec: NDArrayA) -> NDArrayA:
        ominn, omaxx = self._colorbar.getOclim()
        delta = omaxx - ominn + 1e-12

        minn, maxx = self._colorbar.getClim()
        minn = (minn - ominn) / delta
        maxx = (maxx - ominn) / delta
        scaler = MinMaxScaler(feature_range=(minn, maxx))
        return scaler.fit_transform(vec.reshape(-1, 1))  # type: ignore[no-any-return]

    @property
    def viewer(self) -> napari.Viewer:
        """:mod:`napari` viewer."""
        return self._viewer

    @property
    def model(self) -> DataModel:
        """:mod:`napari` viewer."""
        return self._model


class SaveDialog(QtWidgets.QDialog):
    def __init__(self, layer: Layer) -> None:
        super().__init__()

        self.setWindowTitle("Save Dialog")
        self.setWindowFlags(self.windowFlags() & ~Qt.WindowContextHelpButtonHint)
        self.table_name: str | None = f"annotation_{layer.name}"
        self.shape_name: str | None = layer.name
        self.sdata = layer.metadata["sdata"]

        layout = QtWidgets.QVBoxLayout(self)

        spatial_element_label = QtWidgets.QLabel("Spatial Element name:")
        self.spatial_element_line_edit = QtWidgets.QLineEdit(layer.name)
        layout.addWidget(spatial_element_label)
        layout.addWidget(self.spatial_element_line_edit)

        if any("color" in col for col in layer.features.columns):
            table_label = QtWidgets.QLabel("Table name:")
            self.table_line_edit = QtWidgets.QLineEdit(self.table_name)
            layout.addWidget(table_label)
            layout.addWidget(self.table_line_edit)

        QBtn = QtWidgets.QDialogButtonBox.Save | QtWidgets.QDialogButtonBox.Cancel
        self.button_box = QtWidgets.QDialogButtonBox(QBtn)
        self.button_box.accepted.connect(self.save_clicked)
        self.button_box.rejected.connect(self.reject)
        layout.addWidget(self.button_box)

    def save_clicked(self) -> None:
        self.table_name = self.table_line_edit.text()
        self.shape_name = self.spatial_element_line_edit.text()
        if overwrite_table := (self.table_name in self.sdata.tables) or self.shape_name in self.sdata.shapes:
            overwrite_shape = self.shape_name in self.sdata.shapes

            if overwrite_table and overwrite_shape:
                reply = QtWidgets.QMessageBox.question(
                    self,
                    "Overwrite",
                    f"{self.shape_name} and {self.table_name} already exist. Do you want to " f"overwrite them?",
                    QtWidgets.QMessageBox.Yes | QtWidgets.QMessageBox.No,
                    QtWidgets.QMessageBox.No,
                )
            elif overwrite_shape:
                reply = QtWidgets.QMessageBox.question(
                    self,
                    "Overwrite",
                    f"{self.shape_name}  already exists. Do you want to overwrite?",
                    QtWidgets.QMessageBox.Yes | QtWidgets.QMessageBox.No,
                    QtWidgets.QMessageBox.No,
                )
            elif overwrite_table:
                reply = QtWidgets.QMessageBox.question(
                    self,
                    "Overwrite",
                    f"{self.table_name}  already exists. Do you want to overwrite?",
                    QtWidgets.QMessageBox.Yes | QtWidgets.QMessageBox.No,
                    QtWidgets.QMessageBox.No,
                )
            if reply == QtWidgets.QMessageBox.No:
                self.reject()
                return

        self.accept()

    def reject(self) -> None:
        self.table_name = None
        self.shape_name = None
        self.done(QtWidgets.QDialog.Rejected)

    def get_save_table_name(self) -> str | None:
        return getattr(self, "table_name", None)

    def get_save_shape_name(self) -> str | None:
        return getattr(self, "shape_name", None)<|MERGE_RESOLUTION|>--- conflicted
+++ resolved
@@ -12,12 +12,8 @@
 import pandas as pd
 from anndata import AnnData
 from loguru import logger
-<<<<<<< HEAD
 from napari.layers import Labels, Layer, Points, Shapes
-=======
-from napari.layers import Labels, Points, Shapes
 from napari.utils import DirectLabelColormap
->>>>>>> 29c456c4
 from napari.viewer import Viewer
 from qtpy import QtCore, QtWidgets
 from qtpy.QtCore import Qt, Signal
