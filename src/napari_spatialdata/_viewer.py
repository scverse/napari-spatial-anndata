from __future__ import annotations

import re
from typing import TYPE_CHECKING, Any

import numpy as np
import packaging.version
from anndata import AnnData
from dask.dataframe.core import DataFrame as DaskDataFrame
from geopandas import GeoDataFrame
from loguru import logger
from napari import Viewer
from napari.layers import Image, Labels, Points, Shapes
from napari.utils.notifications import show_info
from qtpy.QtCore import QObject, Signal
from shapely import Polygon
from spatialdata._core.query.relational_query import (
    _get_element_annotators,
    _get_unique_label_values_as_index,
    _left_join_spatialelement_table,
)
from spatialdata.models import PointsModel, ShapesModel, force_2d
from spatialdata.transformations import Affine, Identity
from spatialdata.transformations._utils import scale_radii

from napari_spatialdata.constants import config
from napari_spatialdata.utils._utils import (
    _adjust_channels_order,
    _get_ellipses_from_circles,
    _get_init_metadata_adata,
    _get_transform,
    _transform_coordinates,
    get_duplicate_element_names,
    get_napari_version,
)
from napari_spatialdata.utils._viewer_utils import _get_polygons_properties

if TYPE_CHECKING:
    import numpy.typing as npt
    from napari.layers import Layer
    from napari.utils.events import Event, EventedList
    from spatialdata import SpatialData


class SpatialDataViewer(QObject):
    layer_saved = Signal(object)

    def __init__(self, viewer: Viewer, sdata: EventedList) -> None:
        super().__init__()
        self.viewer = viewer
        self.sdata = sdata
        self._layer_event_caches: dict[str, list[dict[str, Any]]] = {}
        self.viewer.bind_key("Shift-L", self._inherit_metadata, overwrite=True)
        self.viewer.bind_key("Shift-E", self._save_to_sdata, overwrite=True)
        self.viewer.layers.events.inserted.connect(self._on_layer_insert)
        self._active_layer_table_names = None
        self.viewer.layers.events.removed.connect(self._on_layer_removed)

        # Used to check old layer name. This because event emitted does not contain this information.
        self.layer_names: set[str | None] = set()

    def _on_layer_insert(self, event: Event) -> None:
        layer = event.value
        if layer.metadata.get("sdata"):
            self.layer_names.add(layer.name)
            self._layer_event_caches[layer.name] = []
            layer.events.data.connect(self._update_cache_indices)
            layer.events.name.connect(self._validate_name)

    def _on_layer_removed(self, event: Event) -> None:
        layer = event.value
        if layer.metadata.get("name"):
            del self._layer_event_caches[layer.name]
            self.layer_names.remove(layer.name)

    def _validate_name(self, event: Event) -> None:
        _, element_names = get_duplicate_element_names(self.sdata)
        current_layer_names = [layer.name for layer in self.viewer.layers]
        old_layer_name = self.layer_names.difference(current_layer_names).pop()

        layer = event.source
        sdata = layer.metadata.get("sdata")

        pattern = r" \[\d+\]$"
        duplicate_pattern_found = re.search(pattern, layer.name)
        name_to_validate = re.sub(pattern, "", layer.name) if duplicate_pattern_found else layer.name

        # Ensures that the callback does not get called a second time when changing layer.name here.
        with layer.events.name.blocker(self._validate_name):
            if sdata:
                sdata_names = [element_name for _, element_name, _ in sdata._gen_elements()]
                if name_to_validate in sdata_names or duplicate_pattern_found:
                    layer.name = old_layer_name
                    show_info("New layer name causes name conflicts. Reverting to old layer name")
                elif name_to_validate in element_names:
                    sdata_index = self.sdata.index(sdata)
                    layer.name = name_to_validate + f"_{sdata_index}"
            elif duplicate_pattern_found or name_to_validate in element_names:
                layer.name = old_layer_name
                show_info("Layer name potentially causes naming conflicts with SpatialData elements. Reverting.")

        self.layer_names.remove(old_layer_name)
        self.layer_names.add(layer.name)

    def _update_cache_indices(self, event: Event) -> None:
        del event.value
        # This needs to be changed when we switch to napari 0.4.19
        if event.action == "remove" or (type(event.source) != Points and event.action == "change"):
            # We overwrite the indices so they correspond to indices in the dataframe
            napari_indices = sorted(event.data_indices, reverse=True)
            event.indices = tuple(event.source.metadata["indices"][i] for i in napari_indices)
            if event.action == "remove":
                for i in napari_indices:
                    del event.source.metadata["indices"][i]
        elif type(event.source) == Points and event.action == "change":
            logger.warning(
                "Moving events of Points in napari can't be cached due to a bug in napari 0.4.18. This will"
                "be available in napari 0.4.19"
            )
            return
        if event.action == "add":
            # we need to add based on the indices of the dataframe, which can be subsampled in case of points
            n_indices = event.source.metadata["_n_indices"]
            event.indices = tuple(n_indices + i for i in range(len(event.data_indices)))
            event.source.metadata["_n_indices"] = event.indices[-1] + 1
            event.source.metadata["indices"].extend(event.indices)

        layer_name = event.source.name
        self._layer_event_caches[layer_name].append(event)

    def _save_to_sdata(self, viewer: Viewer) -> None:
        layer_selection = list(viewer.layers.selection)
        self.save_to_sdata(layer_selection)

    def save_to_sdata(self, layers: list[Layer]) -> None:
        """
        Add the current selected napari layer(s) to the SpatialData object.

        If the layer is newly added and not yet linked with a spatialdata object it will be automatically
        linked if only 1 spatialdata object is being visualized in the viewer.

        Notes
        -----
        Usage:

            - you can invoke this function by pressing Shift+E;
            - the selected layer (needs to be exactly one) will be saved;
            - if more than one SpatialData object is being shown with napari, before saving the layer you need to link
              it to a layer with a SpatialData object. This can be done by selecting both layers and pressing Shift+L.
            - Currently images and labels are not supported.
            - Currently updating existing elements is not supported.
        """
        # TODO: change the logic to match the new docstring

        selected_layers = self.viewer.layers.selection
        if len(selected_layers) != 1:
            raise ValueError("Only one layer can be saved at a time.")
        selected = list(selected_layers)[0]
        if "sdata" not in selected.metadata:
            sdatas = [(layer, layer.metadata["sdata"]) for layer in self.viewer.layers if "sdata" in layer.metadata]
            if len(sdatas) < 1:
                raise ValueError(
                    "No SpatialData layers found in the viewer. Layer cannot be linked to SpatialData object."
                )
            if len(sdatas) > 1 and not all(sdatas[0][1] is sdata[1] for sdata in sdatas[1:]):
                raise ValueError(
                    "Multiple different spatialdata object found in the viewer. Please link the layer to "
                    "one of them by selecting both the layer to save and the layer containing the SpatialData object "
                    "and then pressing Shift+L. Then select the layer to save and press Shift+E again."
                )
            # link the layer to the only sdata object
            self._inherit_metadata(self.viewer)
        assert selected.metadata["sdata"]

        # now we can save the layer since it is linked to a SpatialData object
        if not selected.metadata["name"]:
            sdata = selected.metadata["sdata"]
            coordinate_system = selected.metadata["_current_cs"]
            transformation = {coordinate_system: Identity()}
            swap_data: None | npt.ArrayLike
            if type(selected) == Points:
                if len(selected.data) == 0:
                    raise ValueError("Cannot export a points element with no points")
                transformed_data = np.array([selected.data_to_world(xy) for xy in selected.data])
                swap_data = np.fliplr(transformed_data)
                # ignore z axis if present
                if swap_data.shape[1] == 3:
                    swap_data = swap_data[:, :2]
                parsed = PointsModel.parse(swap_data, transformations=transformation)
                sdata.points[selected.name] = parsed
            if type(selected) == Shapes:
                if len(selected.data) == 0:
                    raise ValueError("Cannot export a shapes element with no shapes")
                polygons: list[Polygon] = [
                    Polygon(i) for i in _transform_coordinates(selected.data, f=lambda x: x[::-1])
                ]
                gdf = GeoDataFrame({"geometry": polygons})
                force_2d(gdf)
                parsed = ShapesModel.parse(gdf, transformations=transformation)
                sdata.shapes[selected.name] = parsed
                swap_data = None
            if type(selected) == Image or type(selected) == Labels:
                raise NotImplementedError

            self.layer_names.add(selected.name)
            self._layer_event_caches[selected.name] = []
            self._update_metadata(selected, parsed, swap_data)
            selected.events.data.connect(self._update_cache_indices)
            selected.events.name.connect(self._validate_name)
            self.layer_saved.emit(coordinate_system)
            show_info("Layer added to the SpatialData object")
        else:
            raise NotImplementedError("updating existing elements in-place will soon be supported")

    def _update_metadata(self, layer: Layer, model: DaskDataFrame, data: None | npt.ArrayLike = None) -> None:
        layer.metadata["name"] = layer.name
        layer.metadata["_n_indices"] = len(layer.data)
        layer.metadata["indices"] = list(i for i in range(len(layer.data)))  # noqa: C400
        if type(layer) == Points:
            layer.metadata["adata"] = AnnData(obs=model)

    def _get_layer_for_unique_sdata(self, viewer: Viewer) -> Layer:
        # If there is only one sdata object across all the layers, any layer containing the sdata object will be the
        # ref_layer. Otherwise, if multiple sdata object are available, the search will be restricted to the selected
        # layers. In all the other cases, i.e. multipe sdata objects in the selected layers, or zero sdata objects,
        # an exception will be raised.
        # check all layers
        sdatas = [(layer, layer.metadata["sdata"]) for layer in viewer.layers if "sdata" in layer.metadata]
        if len(sdatas) < 1:
            raise ValueError("No SpatialData layers found in the viewer. Layer cannot be linked to SpatialData object.")
        # If more than 1 sdata object, check whether all are the same. If not check layer selection
        if len(sdatas) > 1 and not all(sdatas[0][1] is sdata[1] for sdata in sdatas[1:]):
            # check only the selected layers
            layers = list(viewer.layers.selection)
            sdatas = [(layer, layer.metadata["sdata"]) for layer in layers if "sdata" in layer.metadata]
            if len(sdatas) > 1 and not all(sdatas[0][1] is sdata[1] for sdata in sdatas[1:]):
                raise ValueError("Multiple different spatialdata object found in selected layers. One is required.")
            if sdatas:
                ref_layer = sdatas[0][0]
            else:
                raise ValueError("Multiple SpatialData objects, but no layer with sdata in layer selection.")
        else:
            ref_layer = sdatas[0][0]
        return ref_layer

    def _inherit_metadata(self, viewer: Viewer, show_tooltip: bool = False) -> None:
        # This function calls inherit_metadata by setting a default value for ref_layer.
        layers = list(viewer.layers.selection)
        ref_layer = self._get_layer_for_unique_sdata(viewer)
        self.inherit_metadata(layers, ref_layer)

    def inherit_metadata(self, layers: list[Layer], ref_layer: Layer) -> None:
        """
        Inherit metadata from active layer.

        A new layer that is added will inherit from the layer that is active when its added, ensuring proper association
        with a spatialdata object and coordinate system.

        Parameters
        ----------
        layers: list[Layer]
            A list of napari layers. Layers already containing a `SpatialData` object in the metadata will be ignored;
            layers not containing it will inherit the metadata from the layer specified by the `ref_layer` argument.
        ref_layer: Layer
            The layer containing the `SpatialData` object in the metadata to which the layers will be linked
        """
        if not ref_layer.metadata.get("sdata"):
            raise ValueError(f"{ref_layer} does not contain a SpatialData object in the metadata. Can't link layers.")

        for layer in (
            layer
            for layer in layers
            if layer != ref_layer and isinstance(layer, (Labels, Points, Shapes)) and "sdata" not in layer.metadata
        ):
            layer.metadata["sdata"] = ref_layer.metadata["sdata"]
            layer.metadata["_current_cs"] = ref_layer.metadata["_current_cs"]
            layer.metadata["_active_in_cs"] = {ref_layer.metadata["_current_cs"]}
            layer.metadata["name"] = None
            layer.metadata["adata"] = None
            if isinstance(layer, (Shapes, Labels)):
                layer.metadata["region_key"] = None
                layer.metadata["instance_key"] = None
            if isinstance(layer, (Shapes, Points)):
                layer.metadata["_n_indices"] = None
                layer.metadata["indices"] = None

        show_info(f"Layer(s) inherited info from {ref_layer}")

    def _get_table_data(
        self, sdata: SpatialData, element_name: str
    ) -> tuple[AnnData | None, str | None, list[str | None]]:
        table_names = list(_get_element_annotators(sdata, element_name))
        table_name = table_names[0] if len(table_names) > 0 else None
        adata = _get_init_metadata_adata(sdata, table_name, element_name)
        return adata, table_name, table_names

    def add_sdata_image(self, sdata: SpatialData, key: str, selected_cs: str, multi: bool) -> None:
        """
        Add an image in a spatial data object to the viewer.

        Parameters
        ----------
        sdata
            The spatial data object containing the image.
        key
            The name of the image in the spatialdata object.
        selected_cs
            The coordinate system in which the image layer is to be loaded.
        multi
            Whether there are multiple spatialdata objects present in the viewer.
        """
        original_name = key
        if multi:
            original_name = original_name[: original_name.rfind("_")]

        affine = _get_transform(sdata.images[original_name], selected_cs)
        rgb_image, rgb = _adjust_channels_order(element=sdata.images[original_name])

        # TODO: type check
        self.viewer.add_image(
            rgb_image,
            rgb=rgb,
            name=key,
            affine=affine,
            metadata={
                "sdata": sdata,
                "name": original_name,
                "_active_in_cs": {selected_cs},
                "_current_cs": selected_cs,
            },
        )

    def add_sdata_circles(self, sdata: SpatialData, key: str, selected_cs: str, multi: bool) -> None:
        """
        Add a shapes layer to the viewer to visualize Point geometries.

        Parameters
        ----------
        sdata
            The spatial data object containing the Point geometries.
        key
            The name of the Shapes element in the spatialdata object.
        selected_cs
            The coordinate system in which the shapes layer is to be loaded.
        multi
            Whether there are multiple spatialdata objects present in the viewer.
        """
        original_name = key
        if multi:
            original_name = original_name[: original_name.rfind("_")]

        df = sdata.shapes[original_name]
        affine = _get_transform(sdata.shapes[original_name], selected_cs)

        xy = np.array([df.geometry.x, df.geometry.y]).T
        yx = np.fliplr(xy)
        radii = df.radius.to_numpy()

        adata, table_name, table_names = self._get_table_data(sdata, original_name)
        metadata = {
            "sdata": sdata,
            "adata": adata,
            "region_key": sdata[table_name].uns["spatialdata_attrs"]["region_key"] if table_name else None,
            "instance_key": sdata[table_name].uns["spatialdata_attrs"]["instance_key"] if table_name else None,
            "table_names": table_names if table_name else None,
            "name": original_name,
            "_active_in_cs": {selected_cs},
            "_current_cs": selected_cs,
            "_n_indices": len(df),
            "indices": df.index.to_list(),
            "_columns_df": (
                df_sub_columns if (df_sub_columns := df.drop(columns=["geometry", "radius"])).shape[1] != 0 else None
            ),
        }

        CIRCLES_AS_POINTS = True
        version = get_napari_version()
        kwargs: dict[str, Any] = (
<<<<<<< HEAD
            {"edge_width": 0.0} if version <= packaging.version.parse("0.4.19") else {"border_width": 0.0}
=======
            {"edge_width": 0.0} if version <= packaging.version.parse("0.4.20") else {"border_width": 0.0}
>>>>>>> 29c456c4
        )
        if CIRCLES_AS_POINTS:
            layer = self.viewer.add_points(
                yx,
                name=key,
                affine=affine,
                size=1,  # the sise doesn't matter here since it will be adjusted in _adjust_radii_of_points_layer
                metadata=metadata,
                **kwargs,
            )
            assert affine is not None
            self._adjust_radii_of_points_layer(layer=layer, affine=affine)
        else:
<<<<<<< HEAD
            if version <= packaging.version.parse("0.4.19"):
=======
            if version <= packaging.version.parse("0.4.20"):
>>>>>>> 29c456c4
                kwargs |= {"edge_color": "white"}
            else:
                kwargs |= {"border_color": "white"}
            # useful code to have readily available to debug the correct radius of circles when represented as points
            ellipses = _get_ellipses_from_circles(yx=yx, radii=radii)
            self.viewer.add_shapes(
                ellipses,
                shape_type="ellipse",
                name=key,
                face_color="white",
                affine=affine,
                metadata=metadata,
                **kwargs,
            )

    def add_sdata_shapes(self, sdata: SpatialData, key: str, selected_cs: str, multi: bool) -> None:
        """
        Add shapes element in a spatial data object to the viewer.

        Parameters
        ----------
        sdata
            The spatial data object containing the shapes element.
        key
            The name of the shapes element in the spatialdata object.
        selected_cs
            The coordinate system in which the shapes element layer is to be loaded.
        multi
            Whether there are multiple spatialdata objects present in the viewer.
        """
        original_name = key
        if multi:
            original_name = original_name[: original_name.rfind("_")]

        df = sdata.shapes[original_name]
        affine = _get_transform(sdata.shapes[original_name], selected_cs)

        # when mulitpolygons are present, we select the largest ones
        if "MultiPolygon" in np.unique(df.geometry.type):
            logger.info("Multipolygons are present in the data. Only the largest polygon per cell is retained.")
            df = df.explode(index_parts=False)
            df["area"] = df.area
            df = df.sort_values(by="area", ascending=False)  # sort by area
            df = df[~df.index.duplicated(keep="first")]  # only keep the largest area
            df = df.sort_index()  # reset the index to the first order

        simplify = len(df) > config.POLYGON_THRESHOLD
        polygons, indices = _get_polygons_properties(df, simplify)

        # this will only work for polygons and not for multipolygons
        polygons = _transform_coordinates(polygons, f=lambda x: x[::-1])

        adata, table_name, table_names = self._get_table_data(sdata, original_name)

        self.viewer.add_shapes(
            polygons,
            name=key,
            affine=affine,
            shape_type="polygon",
            metadata={
                "sdata": sdata,
                "adata": adata,
                "region_key": sdata[table_name].uns["spatialdata_attrs"]["region_key"] if table_name else None,
                "instance_key": sdata[table_name].uns["spatialdata_attrs"]["instance_key"] if table_name else None,
                "table_names": table_names if table_name else None,
                "name": original_name,
                "_active_in_cs": {selected_cs},
                "_current_cs": selected_cs,
                "_n_indices": len(df),
                "indices": indices,
                "_columns_df": (
                    df_sub_columns if (df_sub_columns := df.drop(columns="geometry")).shape[1] != 0 else None
                ),
            },
        )

    def add_sdata_labels(self, sdata: SpatialData, key: str, selected_cs: str, multi: bool) -> None:
        """
        Add a label element in a spatial data object to the viewer.

        Parameters
        ----------
        sdata
            The spatial data object containing the label element.
        key
            The name of the label element in the spatialdata object.
        selected_cs
            The coordinate system in which the labels layer is to be loaded.
        multi
            Whether there are multiple spatialdata objects present in the viewer.
        """
        original_name = key
        if multi:
            original_name = original_name[: original_name.rfind("_")]

        indices = _get_unique_label_values_as_index(sdata.labels[original_name])
        affine = _get_transform(sdata.labels[original_name], selected_cs)
        rgb_labels, _ = _adjust_channels_order(element=sdata.labels[original_name])

        adata, table_name, table_names = self._get_table_data(sdata, original_name)

        self.viewer.add_labels(
            rgb_labels,
            name=key,
            affine=affine,
            metadata={
                "sdata": sdata,
                "adata": adata,
                "region_key": sdata[table_name].uns["spatialdata_attrs"]["region_key"] if table_name else None,
                "instance_key": sdata[table_name].uns["spatialdata_attrs"]["instance_key"] if table_name else None,
                "table_names": table_names if table_name else None,
                "name": original_name,
                "_active_in_cs": {selected_cs},
                "_current_cs": selected_cs,
                "indices": indices,
            },
        )

    def add_sdata_points(self, sdata: SpatialData, key: str, selected_cs: str, multi: bool) -> None:
        """
        Add a points element in a spatial data object to the viewer.

        Parameters
        ----------
        sdata
            The spatial data object containing the points element.
        key
            The name of the points element in the spatialdata object.
        selected_cs
            The coordinate system in which the points layer is to be loaded.
        multi
            Whether there are multiple spatialdata objects present in the viewer.
        """
        original_name = key
        if multi:
            original_name = original_name[: original_name.rfind("_")]

        points = sdata.points[original_name].compute()
        affine = _get_transform(sdata.points[original_name], selected_cs)
        adata, table_name, table_names = self._get_table_data(sdata, original_name)

        if len(points) < config.POINT_THRESHOLD:
            subsample = None
        else:
            logger.info(
                f"Subsampling points because the number of points exceeds the currently supported "
                f"{config.POINT_THRESHOLD}. You can change this threshold with "
                f"```from napari_spatialdata.constants import config\n"
                f"config.POINT_THRESHOLD = <new_threshold>```"
            )
            gen = np.random.default_rng()
            subsample = np.sort(gen.choice(len(points), size=config.POINT_THRESHOLD, replace=False))  # same as indices

        subsample_points = points.iloc[subsample] if subsample is not None else points
        if subsample is not None and table_name is not None:
            _, adata = _left_join_spatialelement_table(
                {"points": {original_name: subsample_points}}, sdata[table_name], match_rows="left"
            )
        xy = subsample_points[["y", "x"]].values
        np.fliplr(xy)
        # radii_size = _calc_default_radii(self.viewer, sdata, selected_cs)
        radii_size = 3
        version = get_napari_version()
<<<<<<< HEAD
        kwargs = {"edge_width": 0.0} if version <= packaging.version.parse("0.4.19") else {"border_width": 0.0}
=======
        kwargs = {"edge_width": 0.0} if version <= packaging.version.parse("0.4.20") else {"border_width": 0.0}
>>>>>>> 29c456c4
        layer = self.viewer.add_points(
            xy,
            name=key,
            size=radii_size * 2,
            affine=affine,
            metadata={
                "sdata": sdata,
                "adata": adata,
                "name": original_name,
                "region_key": sdata[table_name].uns["spatialdata_attrs"]["region_key"] if table_name else None,
                "instance_key": sdata[table_name].uns["spatialdata_attrs"]["instance_key"] if table_name else None,
                "table_names": table_names if table_name else None,
                "_active_in_cs": {selected_cs},
                "_current_cs": selected_cs,
                "_n_indices": len(points),
                "indices": subsample_points.index.to_list(),
                "_columns_df": (
                    subsample_excl_coords
                    if (subsample_excl_coords := subsample_points.drop(["x", "y"], axis=1)).shape[1] != 0
                    else None
                ),
            },
            **kwargs,
        )
        assert affine is not None
        self._adjust_radii_of_points_layer(layer=layer, affine=affine)

    def _adjust_radii_of_points_layer(self, layer: Layer, affine: npt.ArrayLike) -> None:
        """When visualizing circles as points, we need to adjust the radii manually after an affine transformation."""
        assert isinstance(affine, np.ndarray)

        metadata = layer.metadata
        element = metadata["sdata"][metadata["name"]]
        # we don't adjust the radii of dask dataframes (points) since there was no radius to start with (we use an
        # heuristic to calculate the radius in _calc_default_radii())
        if isinstance(element, DaskDataFrame):
            return
        radii = element.radius.to_numpy()

        axes: tuple[str, ...]
        if affine.shape == (3, 3):
            axes = ("y", "x")
        elif affine.shape == (4, 4):
            axes = ("z", "y", "x")
        else:
            raise ValueError(f"Invalid affine shape: {affine.shape}")
        affine_transformation = Affine(affine, input_axes=axes, output_axes=axes)

        new_radii = scale_radii(radii=radii, affine=affine_transformation, axes=axes)

        # the points size is the diameter, in "data pixels" of the current coordinate system, so we need to scale by
        # scale factor of the affine transformation. This scale factor is an approximation when the affine
        # transformation is anisotropic.
        matrix = affine_transformation.to_affine_matrix(input_axes=axes, output_axes=axes)
        eigenvalues = np.linalg.eigvals(matrix[:-1, :-1])
        modules = np.absolute(eigenvalues)
        scale_factor = np.mean(modules)

        layer.size = 2 * new_radii / scale_factor

    def _affine_transform_layers(self, coordinate_system: str) -> None:
        for layer in self.viewer.layers:
            metadata = layer.metadata
            if metadata.get("sdata"):
                sdata = metadata["sdata"]
                element_name = metadata["name"]
                element_data = sdata[element_name]
                affine = _get_transform(element_data, coordinate_system)
                if affine is not None:
                    layer.affine = affine
                    if layer._type_string == "points":
                        self._adjust_radii_of_points_layer(layer, affine)<|MERGE_RESOLUTION|>--- conflicted
+++ resolved
@@ -376,11 +376,7 @@
         CIRCLES_AS_POINTS = True
         version = get_napari_version()
         kwargs: dict[str, Any] = (
-<<<<<<< HEAD
-            {"edge_width": 0.0} if version <= packaging.version.parse("0.4.19") else {"border_width": 0.0}
-=======
             {"edge_width": 0.0} if version <= packaging.version.parse("0.4.20") else {"border_width": 0.0}
->>>>>>> 29c456c4
         )
         if CIRCLES_AS_POINTS:
             layer = self.viewer.add_points(
@@ -394,11 +390,7 @@
             assert affine is not None
             self._adjust_radii_of_points_layer(layer=layer, affine=affine)
         else:
-<<<<<<< HEAD
-            if version <= packaging.version.parse("0.4.19"):
-=======
             if version <= packaging.version.parse("0.4.20"):
->>>>>>> 29c456c4
                 kwargs |= {"edge_color": "white"}
             else:
                 kwargs |= {"border_color": "white"}
@@ -562,11 +554,7 @@
         # radii_size = _calc_default_radii(self.viewer, sdata, selected_cs)
         radii_size = 3
         version = get_napari_version()
-<<<<<<< HEAD
-        kwargs = {"edge_width": 0.0} if version <= packaging.version.parse("0.4.19") else {"border_width": 0.0}
-=======
         kwargs = {"edge_width": 0.0} if version <= packaging.version.parse("0.4.20") else {"border_width": 0.0}
->>>>>>> 29c456c4
         layer = self.viewer.add_points(
             xy,
             name=key,
