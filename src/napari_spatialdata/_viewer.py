from __future__ import annotations

import re
from typing import TYPE_CHECKING, Any

import numpy as np
from anndata import AnnData
from dask.dataframe.core import DataFrame as DaskDataFrame
from geopandas import GeoDataFrame
from loguru import logger
from napari import Viewer
from napari.layers import Image, Labels, Points, Shapes
from napari.utils.notifications import show_info
from qtpy.QtCore import QObject, Signal
from shapely import Polygon
from spatialdata._core.query.relational_query import (
    _get_element_annotators,
    _get_unique_label_values_as_index,
    _left_join_spatialelement_table,
)
from spatialdata.models import PointsModel, ShapesModel
from spatialdata.transformations import Affine, Identity
from spatialdata.transformations._utils import scale_radii

from napari_spatialdata._constants import config
from napari_spatialdata.utils._utils import (
    _adjust_channels_order,
    _get_ellipses_from_circles,
    _get_init_metadata_adata,
    _get_transform,
    _transform_coordinates,
    get_duplicate_element_names,
)
from napari_spatialdata.utils._viewer_utils import _get_polygons_properties

if TYPE_CHECKING:
    import numpy.typing as npt
    from dask.dataframe.core import DataFrame as DaskDataFrame
    from napari.layers import Layer
    from napari.utils.events import Event, EventedList
    from spatialdata import SpatialData


class SpatialDataViewer(QObject):
    layer_saved = Signal(object)

    def __init__(self, viewer: Viewer, sdata: EventedList) -> None:
        super().__init__()
        self.viewer = viewer
        self.sdata = sdata
        self._layer_event_caches: dict[str, list[dict[str, Any]]] = {}
        self.viewer.bind_key("Shift-L", self._inherit_metadata, overwrite=False)
        self.viewer.bind_key("Shift-E", self._save_to_sdata, overwrite=False)
        self.viewer.layers.events.inserted.connect(self._on_layer_insert)
        self._active_layer_table_names = None
        self.viewer.layers.events.removed.connect(self._on_layer_removed)

        # Used to check old layer name. This because event emitted does not contain this information.
        self.layer_names: set[str | None] = set()

    def _on_layer_insert(self, event: Event) -> None:
        layer = event.value
        if layer.metadata.get("sdata"):
            self.layer_names.add(layer.name)
            self._layer_event_caches[layer.name] = []
            layer.events.data.connect(self._update_cache_indices)
            layer.events.name.connect(self._validate_name)

    def _on_layer_removed(self, event: Event) -> None:
        layer = event.value
        if layer.metadata.get("name"):
            del self._layer_event_caches[layer.name]
            self.layer_names.remove(layer.name)

    def _validate_name(self, event: Event) -> None:
        _, element_names = get_duplicate_element_names(self.sdata)
        current_layer_names = [layer.name for layer in self.viewer.layers]
        old_layer_name = self.layer_names.difference(current_layer_names).pop()

        layer = event.source
        sdata = layer.metadata.get("sdata")

        pattern = r" \[\d+\]$"
        duplicate_pattern_found = re.search(pattern, layer.name)
        name_to_validate = re.sub(pattern, "", layer.name) if duplicate_pattern_found else layer.name

        # Ensures that the callback does not get called a second time when changing layer.name here.
        with layer.events.name.blocker(self._validate_name):
            if sdata:
                sdata_names = [element_name for _, element_name, _ in sdata._gen_elements()]
                if name_to_validate in sdata_names or duplicate_pattern_found:
                    layer.name = old_layer_name
                    show_info("New layer name causes name conflicts. Reverting to old layer name")
                elif name_to_validate in element_names:
                    sdata_index = self.sdata.index(sdata)
                    layer.name = name_to_validate + f"_{sdata_index}"
            elif duplicate_pattern_found or name_to_validate in element_names:
                layer.name = old_layer_name
                show_info("Layer name potentially causes naming conflicts with SpatialData elements. Reverting.")

        self.layer_names.remove(old_layer_name)
        self.layer_names.add(layer.name)

    def _update_cache_indices(self, event: Event) -> None:
        del event.value
        # This needs to be changed when we switch to napari 0.4.19
        if event.action == "remove" or (type(event.source) != Points and event.action == "change"):
            # We overwrite the indices so they correspond to indices in the dataframe
            napari_indices = sorted(event.data_indices, reverse=True)
            event.indices = tuple(event.source.metadata["indices"][i] for i in napari_indices)
            if event.action == "remove":
                for i in napari_indices:
                    del event.source.metadata["indices"][i]
        elif type(event.source) == Points and event.action == "change":
            logger.warning(
                "Moving events of Points in napari can't be cached due to a bug in napari 0.4.18. This will"
                "be available in napari 0.4.19"
            )
            return
        if event.action == "add":
            # we need to add based on the indices of the dataframe, which can be subsampled in case of points
            n_indices = event.source.metadata["_n_indices"]
            event.indices = tuple(n_indices + i for i in range(len(event.data_indices)))
            event.source.metadata["_n_indices"] = event.indices[-1] + 1
            event.source.metadata["indices"].extend(event.indices)

        layer_name = event.source.name
        self._layer_event_caches[layer_name].append(event)

    def _save_to_sdata(self, viewer: Viewer) -> None:
        layer_selection = list(viewer.layers.selection)
        self.save_to_sdata(layer_selection)

    def save_to_sdata(self, layers: list[Layer]) -> None:
        """
        Add the current napari layer to the SpatialData object.

        Notes
        -----
        Usage:

            - you can invoke this function by pressing Shift+E;
            - the selected layer (needs to be exactly one) will be saved;
            - if more than one SpatialData object is being shown with napari, before saving the layer you need to link
              it to a layer with a SpatialData object. This can be done by selecting both layers and pressing Shift+L.

        Limitations:

            - with the current implementation replacing existing or previously saved layers is not allowed.
        """
        # TODO: change the logic to match the new docstring

        selected_layers = self.viewer.layers.selection
        if len(selected_layers) != 1:
            raise ValueError("Only one layer can be saved at a time.")
        selected = list(selected_layers)[0]
        if "sdata" not in selected.metadata:
            sdatas = [(layer, layer.metadata["sdata"]) for layer in self.viewer.layers if "sdata" in layer.metadata]
            if len(sdatas) < 1:
                raise ValueError(
                    "No SpatialData layers found in the viewer. Layer cannot be linked to SpatialData object."
                )
            if len(sdatas) > 1 and not all(sdatas[0][1] is sdata[1] for sdata in sdatas[1:]):
                raise ValueError(
                    "Multiple different spatialdata object found in the viewer. Please link the layer to "
                    "one of them by selecting both the layer to save and the layer containing the SpatialData object "
                    "and then pressing Shift+L. Then select the layer to save and press Shift+E again."
                )
            # link the layer to the only sdata object
            self._inherit_metadata(self.viewer)
        assert selected.metadata["sdata"]

        # now we can save the layer since it is linked to a SpatialData object
        if not selected.metadata["name"]:
            sdata = selected.metadata["sdata"]
            coordinate_system = selected.metadata["_current_cs"]
            transformation = {coordinate_system: Identity()}
            swap_data: None | npt.ArrayLike
            if type(selected) == Points:
                if len(selected.data) == 0:
                    raise ValueError("Cannot export a points element with no points")
                transformed_data = np.array([selected.data_to_world(xy) for xy in selected.data])
                swap_data = np.fliplr(transformed_data)
                model = PointsModel.parse(swap_data, transformations=transformation)
                sdata.points[selected.name] = model
            if type(selected) == Shapes:
                if len(selected.data) == 0:
                    raise ValueError("Cannot export a shapes element with no shapes")
                polygons: list[Polygon] = [
                    Polygon(i) for i in _transform_coordinates(selected.data, f=lambda x: x[::-1])
                ]
                gdf = GeoDataFrame({"geometry": polygons})
                model = ShapesModel.parse(gdf, transformations=transformation)
                sdata.shapes[selected.name] = model
                swap_data = None
            if type(selected) == Image or type(selected) == Labels:
                raise NotImplementedError

            self.layer_names.add(selected.name)
            self._layer_event_caches[selected.name] = []
            self._update_metadata(selected, model, swap_data)
            selected.events.data.connect(self._update_cache_indices)
            selected.events.name.connect(self._validate_name)
            self.layer_saved.emit(coordinate_system)
            show_info("Layer added to the SpatialData object")
        else:
            raise NotImplementedError("updating existing elements in-place will soon be supported")

    def _update_metadata(self, layer: Layer, model: DaskDataFrame, data: None | npt.ArrayLike = None) -> None:
        layer.metadata["name"] = layer.name
        layer.metadata["_n_indices"] = len(layer.data)
        layer.metadata["indices"] = list(i for i in range(len(layer.data)))  # noqa: C400
        if type(layer) == Points:
            layer.metadata["adata"] = AnnData(obs=model)

    def _get_layer_for_unique_sdata(self, viewer: Viewer) -> Layer:
        # If there is only one sdata object across all the layers, any layer containing the sdata object will be the
        # ref_layer. Otherwise, if multiple sdata object are available, the search will be restricted to the selected
        # layers. In all the other cases, i.e. multipe sdata objects in the selected layers, or zero sdata objects,
        # an exception will be raised.
        # check all layers
        sdatas = [(layer, layer.metadata["sdata"]) for layer in viewer.layers if "sdata" in layer.metadata]
        if len(sdatas) < 1:
            raise ValueError("No SpatialData layers found in the viewer. Layer cannot be linked to SpatialData object.")
        # If more than 1 sdata object, check whether all are the same. If not check layer selection
        if len(sdatas) > 1 and not all(sdatas[0][1] is sdata[1] for sdata in sdatas[1:]):
            # check only the selected layers
            layers = list(viewer.layers.selection)
            sdatas = [(layer, layer.metadata["sdata"]) for layer in layers if "sdata" in layer.metadata]
            if len(sdatas) > 1 and not all(sdatas[0][1] is sdata[1] for sdata in sdatas[1:]):
                raise ValueError("Multiple different spatialdata object found in selected layers. One is required.")
            if sdatas:
                ref_layer = sdatas[0][0]
            else:
                raise ValueError("Multiple SpatialData objects, but no layer with sdata in layer selection.")
        else:
            ref_layer = sdatas[0][0]
        return ref_layer

    def _inherit_metadata(self, viewer: Viewer, show_tooltip: bool = False) -> None:
        # This function calls inherit_metadata by setting a default value for ref_layer.
        layers = list(viewer.layers.selection)
        ref_layer = self._get_layer_for_unique_sdata(viewer)
        self.inherit_metadata(layers, ref_layer, show_tooltip=show_tooltip)

    def inherit_metadata(self, layers: list[Layer], ref_layer: Layer, show_tooltip: bool = True) -> None:
        """
        Inherit metadata from active layer.

        A new layer that is added will inherit from the layer that is active when its added, ensuring proper association
        with a spatialdata object and coordinate system.

        Parameters
        ----------
        layers: list[Layer]
            A list of napari layers. Layers already containing a `SpatialData` object in the metadata will be ignored;
            layers not containing it will inherit the metadata from the layer specified by the `ref_layer` argument.
        ref_layer: Layer
            The layer containing the `SpatialData` object in the metadata to which the layers will be linked
        """
        if not ref_layer.metadata.get("sdata"):
            raise ValueError(f"{ref_layer} does not contain a SpatialData object in the metadata. Can't link layers.")

        for layer in (
            layer
            for layer in layers
            if layer != ref_layer and isinstance(layer, (Labels, Points, Shapes)) and "sdata" not in layer.metadata
        ):
            layer.metadata["sdata"] = ref_layer.metadata["sdata"]
            layer.metadata["_current_cs"] = ref_layer.metadata["_current_cs"]
            layer.metadata["_active_in_cs"] = {ref_layer.metadata["_current_cs"]}
            layer.metadata["name"] = None
            layer.metadata["adata"] = None
            if isinstance(layer, (Shapes, Labels)):
                layer.metadata["region_key"] = None
                layer.metadata["instance_key"] = None
            if isinstance(layer, (Shapes, Points)):
                layer.metadata["_n_indices"] = None
                layer.metadata["indices"] = None

        show_info(f"Layer(s) inherited info from {ref_layer}")

    def _get_table_data(
        self, sdata: SpatialData, element_name: str
    ) -> tuple[AnnData | None, str | None, list[str | None]]:
        table_names = list(_get_element_annotators(sdata, element_name))
        table_name = table_names[0] if len(table_names) > 0 else None
        adata = _get_init_metadata_adata(sdata, table_name, element_name)
        return adata, table_name, table_names

    def add_sdata_image(self, sdata: SpatialData, key: str, selected_cs: str, multi: bool) -> None:
        original_name = key
        if multi:
            original_name = original_name[: original_name.rfind("_")]

        affine = _get_transform(sdata.images[original_name], selected_cs)
        rgb_image, rgb = _adjust_channels_order(element=sdata.images[original_name])

        # TODO: type check
        self.viewer.add_image(
            rgb_image,
            rgb=rgb,
            name=key,
            affine=affine,
            metadata={
                "sdata": sdata,
                "name": original_name,
                "_active_in_cs": {selected_cs},
                "_current_cs": selected_cs,
            },
        )

    def add_sdata_circles(self, sdata: SpatialData, key: str, selected_cs: str, multi: bool) -> None:
        original_name = key
        if multi:
            original_name = original_name[: original_name.rfind("_")]

        df = sdata.shapes[original_name]
        affine = _get_transform(sdata.shapes[original_name], selected_cs)

        xy = np.array([df.geometry.x, df.geometry.y]).T
        yx = np.fliplr(xy)
        radii = df.radius.to_numpy()

        adata, table_name, table_names = self._get_table_data(sdata, original_name)
        metadata = {
            "sdata": sdata,
            "adata": adata,
            "region_key": sdata[table_name].uns["spatialdata_attrs"]["region_key"] if table_name else None,
            "instance_key": sdata[table_name].uns["spatialdata_attrs"]["instance_key"] if table_name else None,
            "table_names": table_names if table_name else None,
            "name": original_name,
            "_active_in_cs": {selected_cs},
            "_current_cs": selected_cs,
            "_n_indices": len(df),
            "indices": df.index.to_list(),
            "_columns_df": df_sub_columns
            if (df_sub_columns := df.drop(columns=["geometry", "radius"])).shape[1] != 0
            else None,
        }

        CIRCLES_AS_POINTS = True
        if CIRCLES_AS_POINTS:
            layer = self.viewer.add_points(
                yx,
                name=key,
                affine=affine,
                size=1,  # the sise doesn't matter here since it will be adjusted in _adjust_radii_of_points_layer
                edge_width=0.0,
                metadata=metadata,
            )
            assert affine is not None
            self._adjust_radii_of_points_layer(layer=layer, affine=affine)
        else:
            # useful code to have readily available to debug the correct radius of circles when represented as points
            ellipses = _get_ellipses_from_circles(yx=yx, radii=radii)
            self.viewer.add_shapes(
                ellipses,
                shape_type="ellipse",
                name=key,
                edge_color="white",
                face_color="white",
                edge_width=0.0,
                affine=affine,
                metadata=metadata,
            )

    def add_sdata_shapes(self, sdata: SpatialData, key: str, selected_cs: str, multi: bool) -> None:
        original_name = key
        if multi:
            original_name = original_name[: original_name.rfind("_")]

        df = sdata.shapes[original_name]
        affine = _get_transform(sdata.shapes[original_name], selected_cs)

        # when mulitpolygons are present, we select the largest ones
        if "MultiPolygon" in np.unique(df.geometry.type):
            logger.info("Multipolygons are present in the data. Only the largest polygon per cell is retained.")
            df = df.explode(index_parts=False)
            df["area"] = df.area
            df = df.sort_values(by="area", ascending=False)  # sort by area
            df = df[~df.index.duplicated(keep="first")]  # only keep the largest area
            df = df.sort_index()  # reset the index to the first order

        simplify = len(df) > config.POLYGON_THRESHOLD
        polygons, indices = _get_polygons_properties(df, simplify)

        # this will only work for polygons and not for multipolygons
        polygons = _transform_coordinates(polygons, f=lambda x: x[::-1])

        adata, table_name, table_names = self._get_table_data(sdata, original_name)

        self.viewer.add_shapes(
            polygons,
            name=key,
            affine=affine,
            shape_type="polygon",
            metadata={
                "sdata": sdata,
                "adata": adata,
                "region_key": sdata[table_name].uns["spatialdata_attrs"]["region_key"] if table_name else None,
                "instance_key": sdata[table_name].uns["spatialdata_attrs"]["instance_key"] if table_name else None,
                "table_names": table_names if table_name else None,
                "name": original_name,
                "_active_in_cs": {selected_cs},
                "_current_cs": selected_cs,
                "_n_indices": len(df),
                "indices": indices,
                "_columns_df": df_sub_columns
                if (df_sub_columns := df.drop(columns="geometry")).shape[1] != 0
                else None,
            },
        )

    def add_sdata_labels(self, sdata: SpatialData, key: str, selected_cs: str, multi: bool) -> None:
        original_name = key
        if multi:
            original_name = original_name[: original_name.rfind("_")]

        indices = _get_unique_label_values_as_index(sdata.labels[original_name])
        affine = _get_transform(sdata.labels[original_name], selected_cs)
        rgb_labels, _ = _adjust_channels_order(element=sdata.labels[original_name])

        adata, table_name, table_names = self._get_table_data(sdata, original_name)

        self.viewer.add_labels(
            rgb_labels,
            name=key,
            affine=affine,
            metadata={
                "sdata": sdata,
                "adata": adata,
                "region_key": sdata[table_name].uns["spatialdata_attrs"]["region_key"] if table_name else None,
                "instance_key": sdata[table_name].uns["spatialdata_attrs"]["instance_key"] if table_name else None,
                "table_names": table_names if table_name else None,
                "name": original_name,
                "_active_in_cs": {selected_cs},
                "_current_cs": selected_cs,
                "indices": indices,
            },
        )

    def add_sdata_points(self, sdata: SpatialData, key: str, selected_cs: str, multi: bool) -> None:
        original_name = key
        if multi:
            original_name = original_name[: original_name.rfind("_")]

        points = sdata.points[original_name].compute()
        affine = _get_transform(sdata.points[original_name], selected_cs)
        adata, table_name, table_names = self._get_table_data(sdata, original_name)

        if len(points) < config.POINT_THRESHOLD:
            subsample = None
        else:
            logger.info("Subsampling points because the number of points exceeds the currently supported 100 000.")
            gen = np.random.default_rng()
            subsample = np.sort(gen.choice(len(points), size=config.POINT_THRESHOLD, replace=False))  # same as indices

        subsample_points = points.iloc[subsample] if subsample is not None else points
        if subsample is not None and table_name is not None:
            _, adata = _left_join_spatialelement_table(
                {"points": {original_name: subsample_points}}, sdata[table_name], match_rows="left"
            )
        xy = subsample_points[["y", "x"]].values
        np.fliplr(xy)
        # radii_size = _calc_default_radii(self.viewer, sdata, selected_cs)
        radii_size = 3
        layer = self.viewer.add_points(
            xy,
            name=key,
            size=radii_size * 2,
            affine=affine,
            edge_width=0.0,
            metadata={
                "sdata": sdata,
                "adata": adata,
                "name": original_name,
                "region_key": sdata[table_name].uns["spatialdata_attrs"]["region_key"] if table_name else None,
                "instance_key": sdata[table_name].uns["spatialdata_attrs"]["instance_key"] if table_name else None,
                "table_names": table_names if table_name else None,
                "_active_in_cs": {selected_cs},
                "_current_cs": selected_cs,
                "_n_indices": len(points),
                "indices": subsample_points.index.to_list(),
<<<<<<< HEAD
                "_columns_df": subsample_excl_coords
                if (subsample_excl_coords := subsample_points.drop(["x", "y"], axis=1)).shape[1] != 0
                else None,
=======
                "points_columns": (
                    subsample_excl_coords
                    if (subsample_excl_coords := subsample_points.drop(["x", "y"], axis=1)).shape[1] != 0
                    else None
                ),
>>>>>>> adbd7a4b
            },
        )
        assert affine is not None
        self._adjust_radii_of_points_layer(layer=layer, affine=affine)

    def _adjust_radii_of_points_layer(self, layer: Layer, affine: npt.ArrayLike) -> None:
        """When visualizing circles as points, we need to adjust the radii manually after an affine transformation."""
        assert isinstance(affine, np.ndarray)

        metadata = layer.metadata
        element = metadata["sdata"][metadata["name"]]
        # we don't adjust the radii of dask dataframes (points) since there was no radius to start with (we use an
        # heuristic to calculate the radius in _calc_default_radii())
        if isinstance(element, DaskDataFrame):
            return
        radii = element.radius.to_numpy()

        axes: tuple[str, ...]
        if affine.shape == (3, 3):
            axes = ("y", "x")
        elif affine.shape == (4, 4):
            axes = ("z", "y", "x")
        else:
            raise ValueError(f"Invalid affine shape: {affine.shape}")
        affine_transformation = Affine(affine, input_axes=axes, output_axes=axes)

        new_radii = scale_radii(radii=radii, affine=affine_transformation, axes=axes)

        # the points size is the diameter, in "data pixels" of the current coordinate system, so we need to scale by
        # scale factor of the affine transformation. This scale factor is an approximation when the affine
        # transformation is anisotropic.
        matrix = affine_transformation.to_affine_matrix(input_axes=axes, output_axes=axes)
        eigenvalues = np.linalg.eigvals(matrix[:-1, :-1])
        modules = np.absolute(eigenvalues)
        scale_factor = np.mean(modules)

        layer.size = 2 * new_radii / scale_factor

    def _affine_transform_layers(self, coordinate_system: str) -> None:
        for layer in self.viewer.layers:
            metadata = layer.metadata
            if metadata.get("sdata"):
                sdata = metadata["sdata"]
                element_name = metadata["name"]
                element_data = sdata[element_name]
                affine = _get_transform(element_data, coordinate_system)
                if affine is not None:
                    layer.affine = affine
                    if layer._type_string == "points":
                        self._adjust_radii_of_points_layer(layer, affine)<|MERGE_RESOLUTION|>--- conflicted
+++ resolved
@@ -334,9 +334,9 @@
             "_current_cs": selected_cs,
             "_n_indices": len(df),
             "indices": df.index.to_list(),
-            "_columns_df": df_sub_columns
-            if (df_sub_columns := df.drop(columns=["geometry", "radius"])).shape[1] != 0
-            else None,
+            "_columns_df": (
+                df_sub_columns if (df_sub_columns := df.drop(columns=["geometry", "radius"])).shape[1] != 0 else None
+            ),
         }
 
         CIRCLES_AS_POINTS = True
@@ -406,9 +406,9 @@
                 "_current_cs": selected_cs,
                 "_n_indices": len(df),
                 "indices": indices,
-                "_columns_df": df_sub_columns
-                if (df_sub_columns := df.drop(columns="geometry")).shape[1] != 0
-                else None,
+                "_columns_df": (
+                    df_sub_columns if (df_sub_columns := df.drop(columns="geometry")).shape[1] != 0 else None
+                ),
             },
         )
 
@@ -482,17 +482,11 @@
                 "_current_cs": selected_cs,
                 "_n_indices": len(points),
                 "indices": subsample_points.index.to_list(),
-<<<<<<< HEAD
-                "_columns_df": subsample_excl_coords
-                if (subsample_excl_coords := subsample_points.drop(["x", "y"], axis=1)).shape[1] != 0
-                else None,
-=======
-                "points_columns": (
+                "_columns_df": (
                     subsample_excl_coords
                     if (subsample_excl_coords := subsample_points.drop(["x", "y"], axis=1)).shape[1] != 0
                     else None
                 ),
->>>>>>> adbd7a4b
             },
         )
         assert affine is not None
