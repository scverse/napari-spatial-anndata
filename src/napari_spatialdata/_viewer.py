from __future__ import annotations

import re
from typing import TYPE_CHECKING, Any

import numpy as np
from anndata import AnnData
from geopandas import GeoDataFrame
from loguru import logger
from napari import Viewer
from napari.layers import Image, Labels, Points, Shapes
from napari.layers.base import ActionType
from napari.utils.notifications import show_info
from shapely import Polygon
from spatialdata.models import PointsModel, ShapesModel
from spatialdata.transformations import Identity

from napari_spatialdata.utils._utils import (
    _adjust_channels_order,
    _get_metadata_adata,
    _get_transform,
    _swap_coordinates,
    get_duplicate_element_names,
)
from napari_spatialdata.utils._viewer_utils import _get_polygons_properties

if TYPE_CHECKING:
    import numpy.typing as npt
    from dask.dataframe.core import DataFrame as DaskDataFrame
    from napari.layers import Layer
    from napari.utils.events import Event, EventedList
    from spatialdata import SpatialData

POLYGON_THRESHOLD = 100
POINT_THRESHOLD = 100000


class SpatialDataViewer:
    def __init__(self, viewer: Viewer, sdata: EventedList) -> None:
        self.viewer = viewer
        self.sdata = sdata
        self._layer_event_caches: dict[str, list[dict[str, Any]]] = {}
        self.viewer.bind_key("Shift-L", self._inherit_metadata)
        self.viewer.bind_key("Shift-S", self._save_to_sdata)
        self.viewer.layers.events.inserted.connect(self._on_layer_insert)
        self.viewer.layers.events.removed.connect(self._on_layer_removed)

        # Used to check old layer name. This because event emitted does not contain this information.
        self.layer_names: set[str | None] = set()

    def _on_layer_insert(self, event: Event) -> None:
        layer = event.value
        if layer.metadata.get("sdata"):
            self.layer_names.add(layer.name)
            self._layer_event_caches[layer.name] = []
            layer.events.data.connect(self._update_cache_indices)
            layer.events.name.connect(self._validate_name)

    def _on_layer_removed(self, event: Event) -> None:
        layer = event.value
        if layer.metadata.get("name"):
            del self._layer_event_caches[layer.name]
            self.layer_names.remove(layer.name)

    def _validate_name(self, event: Event) -> None:
        _, element_names = get_duplicate_element_names(self.sdata)
        current_layer_names = [layer.name for layer in self.viewer.layers]
        old_layer_name = self.layer_names.difference(current_layer_names).pop()

        layer = event.source
        sdata = layer.metadata.get("sdata")

        pattern = r" \[\d+\]$"
        duplicate_pattern_found = re.search(pattern, layer.name)
        name_to_validate = re.sub(pattern, "", layer.name) if duplicate_pattern_found else layer.name

        # Ensures that the callback does not get called a second time when changing layer.name here.
        with layer.events.name.blocker(self._validate_name):
            if sdata:
                sdata_names = [element_name for _, element_name, _ in sdata._gen_elements()]
                if name_to_validate in sdata_names or duplicate_pattern_found:
                    layer.name = old_layer_name
                    show_info("New layer name causes name conflicts. Reverting to old layer name")
                elif name_to_validate in element_names:
                    sdata_index = self.sdata.index(sdata)
                    layer.name = name_to_validate + f"_{sdata_index}"
            elif duplicate_pattern_found or name_to_validate in element_names:
                layer.name = old_layer_name
                show_info("Layer name potentially causes naming conflicts with SpatialData elements. Reverting.")

        self.layer_names.remove(old_layer_name)
        self.layer_names.add(layer.name)

<<<<<<< HEAD
    def _update_cache_indices(self, event: Event) -> None:
        del event.value
        # This needs to be changed when we switch to napari 0.4.19
        if event.action == ActionType.REMOVE or (type(event.source) != Points and event.action == ActionType.CHANGE):
            # We overwrite the indices so they correspond to indices in the dataframe
            napari_indices = sorted(event.data_indices, reverse=True)
            event.indices = tuple(event.source.metadata["indices"][i] for i in napari_indices)
            if event.action == ActionType.REMOVE:
                for i in napari_indices:
                    del event.source.metadata["indices"][i]
        elif type(event.source) == Points and event.action == ActionType.CHANGE:
            logger.warning(
                "Moving events of Points in napari can't be cached due to a bug in napari 0.4.18. This will"
                "be available in napari 0.4.19"
            )
            return
        if event.action == ActionType.ADD:
            # we need to add based on the indices of the dataframe, which can be subsampled in case of points
            n_indices = event.source.metadata["_n_indices"]
            event.indices = tuple(n_indices + i for i in range(len(event.data_indices)))
            event.source.metadata["_n_indices"] = event.indices[-1] + 1
            event.source.metadata["indices"].extend(event.indices)

        layer_name = event.source.name
        self._layer_event_caches[layer_name].append(event)

    def _save_to_sdata(self, viewer: Viewer) -> None:
        layer_selection = list(viewer.layers.selection)
        self.save_to_sdata(layer_selection)

    def save_to_sdata(self, layers: list[Layer]) -> None:
        for layer in layers:
            if not layer.metadata["name"] and layer.metadata["sdata"]:
                sdata = layer.metadata["sdata"]
                coordinate_system = layer.metadata["_current_cs"]
                transformation = {coordinate_system: Identity()}
                swap_data: None | npt.ArrayLike
                if type(layer) == Points:
                    swap_data = np.fliplr(layer.data)
                    model = PointsModel.parse(swap_data, transformations=transformation)
                    sdata.points[layer.name] = model
                if type(layer) == Shapes:
                    if len(layer.data) == 0:
                        raise ValueError("Cannot save a shapes layer with no shapes")
                    polygons: list[Polygon] = [Polygon(i) for i in _swap_coordinates(layer.data)]
                    gdf = GeoDataFrame({"geometry": polygons})
                    model = ShapesModel.parse(gdf, transformations=transformation)
                    sdata.shapes[layer.name] = model
                    swap_data = None
                if type(layer) == Image or type(layer) == Labels:
                    raise NotImplementedError

                self.layer_names.add(layer.name)
                self._layer_event_caches[layer.name] = []
                self._update_metadata(layer, model, swap_data)
                layer.events.data.connect(self._update_cache_indices)
                layer.events.name.connect(self._validate_name)
            else:
                raise NotImplementedError("updating existing elements will soon be supported")

    def _update_metadata(self, layer: Layer, model: DaskDataFrame, data: None | npt.ArrayLike = None) -> None:
        layer.metadata["name"] = layer.name
        layer.metadata["_n_indices"] = len(layer.data)
        layer.metadata["indices"] = list(i for i in range(len(layer.data)))  # noqa: C400
        if type(layer) == Points:
            layer.metadata["adata"] = AnnData(obs=model, obsm={"spatial": data})
=======
    def _get_layer_for_unique_sdata(self, viewer: Viewer) -> Layer:
        # If there is only one sdata object across all the layers, any layer containing the sdata object will be the
        # ref_layer. Otherwise, if multiple sdata object are available, the search will be restricted to the selected
        # layers. In all the other cases, i.e. multipe sdata objects in the selected layers, or zero sdata objects,
        # an exception will be raised.
        # check all layers
        sdatas = [(layer, layer.metadata["sdata"]) for layer in viewer.layers if "sdata" in layer.metadata]
        if len(sdatas) < 1:
            raise ValueError("No SpatialData layers found in the viewer. Layer cannot be linked to SpatialData object.")
        # If more than 1 sdata object, check whether all are the same. If not check layer selection
        if len(sdatas) > 1 and not all(sdatas[0][1] is sdata[1] for sdata in sdatas[1:]):
            # check only the selected layers
            layers = list(viewer.layers.selection)
            sdatas = [(layer, layer.metadata["sdata"]) for layer in layers if "sdata" in layer.metadata]
            if len(sdatas) > 1 and not all(sdatas[0][1] is sdata[1] for sdata in sdatas[1:]):
                raise ValueError("Multiple different spatialdata object found in selected layers. One is required.")
            if sdatas:
                ref_layer = sdatas[0][0]
            else:
                raise ValueError("Multiple SpatialData objects, but no layer with sdata in layer selection.")
        else:
            ref_layer = sdatas[0][0]
        return ref_layer
>>>>>>> addc7f0c

    def _inherit_metadata(self, viewer: Viewer) -> None:
        # This function calls inherit_metadata by setting a default value for ref_layer.
        layers = list(viewer.layers.selection)
        ref_layer = self._get_layer_for_unique_sdata(viewer)
        self.inherit_metadata(layers, ref_layer)

    def inherit_metadata(self, layers: list[Layer], ref_layer: Layer) -> None:
        """
        Inherit metadata from active layer.

        A new layer that is added will inherit from the layer that is active when its added, ensuring proper association
        with a spatialdata object and coordinate system.

        Parameters
        ----------
        layers: list[Layer]
            A list of napari layers. Layers already containing a `SpatialData` object in the metadata will be ignored;
            layers not containing it will inherit the metadata from the layer specified by the `ref_layer` argument.
        ref_layer: Layer
            The layer containing the `SpatialData` object in the metadata to which the layers will be linked
        """
        if not ref_layer.metadata.get("sdata"):
            raise ValueError(f"{ref_layer} does not contain a SpatialData object in the metadata. Can't link layers.")

        for layer in (
            layer
            for layer in layers
            if layer != ref_layer and isinstance(layer, (Labels, Points, Shapes)) and "sdata" not in layer.metadata
        ):
            layer.metadata["sdata"] = ref_layer.metadata["sdata"]
            layer.metadata["_current_cs"] = ref_layer.metadata["_current_cs"]
            layer.metadata["_active_in_cs"] = {ref_layer.metadata["_current_cs"]}
            layer.metadata["name"] = None
            layer.metadata["adata"] = None
            if isinstance(layer, (Shapes, Labels)):
                layer.metadata["region_key"] = None
            if isinstance(layer, (Shapes, Points)):
                layer.metadata["_n_indices"] = None
                layer.metadata["indices"] = None

        show_info(f"Layer(s) without associated SpatialData object inherited SpatialData metadata of {ref_layer}")

    def add_sdata_image(self, sdata: SpatialData, key: str, selected_cs: str, multi: bool) -> None:
        original_name = key
        if multi:
            original_name = original_name[: original_name.rfind("_")]

        affine = _get_transform(sdata.images[original_name], selected_cs)
        rgb_image, rgb = _adjust_channels_order(element=sdata.images[original_name])

        # TODO: type check
        self.viewer.add_image(
            rgb_image,
            rgb=rgb,
            name=key,
            affine=affine,
            metadata={
                "sdata": sdata,
                "name": original_name,
                "_active_in_cs": {selected_cs},
                "_current_cs": selected_cs,
            },
        )

    def add_sdata_circles(self, sdata: SpatialData, key: str, selected_cs: str, multi: bool) -> None:
        original_name = key
        if multi:
            original_name = original_name[: original_name.rfind("_")]

        df = sdata.shapes[original_name]
        affine = _get_transform(sdata.shapes[original_name], selected_cs)

        xy = np.array([df.geometry.x, df.geometry.y]).T
        xy = np.fliplr(xy)
        radii = df.radius.to_numpy()
        adata = _get_metadata_adata(sdata, original_name)

        self.viewer.add_points(
            xy,
            name=key,
            affine=affine,
            size=2 * radii,
            edge_width=0.0,
            metadata={
                "sdata": sdata,
                "adata": adata,
                "region_key": sdata.table.uns["spatialdata_attrs"]["region_key"] if sdata.table else None,
                "name": original_name,
                "_active_in_cs": {selected_cs},
                "_current_cs": selected_cs,
                "_n_indices": len(df),
                "indices": df.index.to_list(),
            },
        )

    def add_sdata_shapes(self, sdata: SpatialData, key: str, selected_cs: str, multi: bool) -> None:
        original_name = key
        if multi:
            original_name = original_name[: original_name.rfind("_")]

        df = sdata.shapes[original_name]
        affine = _get_transform(sdata.shapes[original_name], selected_cs)

        # when mulitpolygons are present, we select the largest ones
        if "MultiPolygon" in np.unique(df.geometry.type):
            logger.info("Multipolygons are present in the data. Only the largest polygon per cell is retained.")
            df = df.explode(index_parts=False)
            df["area"] = df.area
            df = df.sort_values(by="area", ascending=False)  # sort by area
            df = df[~df.index.duplicated(keep="first")]  # only keep the largest area
            df = df.sort_index()  # reset the index to the first order
<<<<<<< HEAD

        simplify = len(df) > 100
        polygons, indices = _get_polygons_properties(df, simplify)

=======
        if len(df) < POLYGON_THRESHOLD:
            for i in range(0, len(df)):
                polygons.append(list(df.geometry.iloc[i].exterior.coords))
        else:
            for i in range(
                0, len(df)
            ):  # This can be removed once napari is sped up in the plotting. It changes the shapes only very slightly
                polygons.append(list(df.geometry.iloc[i].exterior.simplify(tolerance=2).coords))
>>>>>>> addc7f0c
        # this will only work for polygons and not for multipolygons
        polygons = _swap_coordinates(polygons)
        adata = _get_metadata_adata(sdata, key)

        self.viewer.add_shapes(
            polygons,
            name=key,
            affine=affine,
            shape_type="polygon",
            metadata={
                "sdata": sdata,
                "adata": adata,
                "region_key": sdata.table.uns["spatialdata_attrs"]["region_key"] if sdata.table else None,
                "name": original_name,
                "_active_in_cs": {selected_cs},
                "_current_cs": selected_cs,
                "_n_indices": len(df),
                "indices": indices,
            },
        )

    def add_sdata_labels(self, sdata: SpatialData, key: str, selected_cs: str, multi: bool) -> None:
        original_name = key
        if multi:
            original_name = original_name[: original_name.rfind("_")]

        affine = _get_transform(sdata.labels[original_name], selected_cs)
        rgb_labels, _ = _adjust_channels_order(element=sdata.labels[original_name])
        adata = _get_metadata_adata(sdata, key)

        self.viewer.add_labels(
            rgb_labels,
            name=key,
            affine=affine,
            metadata={
                "sdata": sdata,
                "adata": adata,
                "region_key": sdata.table.uns["spatialdata_attrs"]["instance_key"] if sdata.table else None,
                "name": original_name,
                "_active_in_cs": {selected_cs},
                "_current_cs": selected_cs,
            },
        )

    def add_sdata_points(self, sdata: SpatialData, key: str, selected_cs: str, multi: bool) -> None:
        original_name = key
        if multi:
            original_name = original_name[: original_name.rfind("_")]

        points = sdata.points[original_name].compute()
        affine = _get_transform(sdata.points[original_name], selected_cs)
        if len(points) < POINT_THRESHOLD:
            subsample = np.arange(len(points))
        else:
            logger.info("Subsampling points because the number of points exceeds the currently supported 100 000.")
            gen = np.random.default_rng()
            subsample = np.sort(gen.choice(len(points), size=100000, replace=False))  # same as indices

        xy = points[["y", "x"]].values[subsample]
        np.fliplr(xy)
        self.viewer.add_points(
            xy,
            name=key,
            size=20,
            affine=affine,
            edge_width=0.0,
            metadata={
                "sdata": sdata,
                "adata": AnnData(obs=points.iloc[subsample, :], obsm={"spatial": xy}),
                "name": original_name,
                "_active_in_cs": {selected_cs},
                "_current_cs": selected_cs,
                "_n_indices": len(points),
                "indices": subsample.tolist(),
            },
        )

    def _affine_transform_layers(self, coordinate_system: str) -> None:
        for layer in self.viewer.layers:
            metadata = layer.metadata
            if metadata.get("sdata"):
                sdata = metadata["sdata"]
                element_name = metadata["name"]
                element_data = sdata[element_name]
                affine = _get_transform(element_data, coordinate_system)
                if affine is not None:
                    layer.affine = affine<|MERGE_RESOLUTION|>--- conflicted
+++ resolved
@@ -91,7 +91,6 @@
         self.layer_names.remove(old_layer_name)
         self.layer_names.add(layer.name)
 
-<<<<<<< HEAD
     def _update_cache_indices(self, event: Event) -> None:
         del event.value
         # This needs to be changed when we switch to napari 0.4.19
@@ -158,7 +157,7 @@
         layer.metadata["indices"] = list(i for i in range(len(layer.data)))  # noqa: C400
         if type(layer) == Points:
             layer.metadata["adata"] = AnnData(obs=model, obsm={"spatial": data})
-=======
+
     def _get_layer_for_unique_sdata(self, viewer: Viewer) -> Layer:
         # If there is only one sdata object across all the layers, any layer containing the sdata object will be the
         # ref_layer. Otherwise, if multiple sdata object are available, the search will be restricted to the selected
@@ -182,7 +181,6 @@
         else:
             ref_layer = sdatas[0][0]
         return ref_layer
->>>>>>> addc7f0c
 
     def _inherit_metadata(self, viewer: Viewer) -> None:
         # This function calls inherit_metadata by setting a default value for ref_layer.
@@ -295,21 +293,10 @@
             df = df.sort_values(by="area", ascending=False)  # sort by area
             df = df[~df.index.duplicated(keep="first")]  # only keep the largest area
             df = df.sort_index()  # reset the index to the first order
-<<<<<<< HEAD
-
-        simplify = len(df) > 100
+
+        simplify = len(df) > POLYGON_THRESHOLD
         polygons, indices = _get_polygons_properties(df, simplify)
 
-=======
-        if len(df) < POLYGON_THRESHOLD:
-            for i in range(0, len(df)):
-                polygons.append(list(df.geometry.iloc[i].exterior.coords))
-        else:
-            for i in range(
-                0, len(df)
-            ):  # This can be removed once napari is sped up in the plotting. It changes the shapes only very slightly
-                polygons.append(list(df.geometry.iloc[i].exterior.simplify(tolerance=2).coords))
->>>>>>> addc7f0c
         # this will only work for polygons and not for multipolygons
         polygons = _swap_coordinates(polygons)
         adata = _get_metadata_adata(sdata, key)
