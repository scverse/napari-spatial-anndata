--- conflicted
+++ resolved
@@ -61,13 +61,8 @@
         # TODO: remove when multiple datasets are supported
         break
 
-<<<<<<< HEAD
     # TODO: support multiple spatial data
     interactive = Interactive(sdata=sdatas)
-=======
-    # TODO: remove [0] when multiple datasets are supported
-    interactive = Interactive(sdata=sdatas[0])
->>>>>>> 086040f2
     if not headless:
         interactive.run()
 
