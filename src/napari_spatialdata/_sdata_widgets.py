from __future__ import annotations

<<<<<<< HEAD
import platform
from importlib.metadata import version
from pathlib import Path
from typing import TYPE_CHECKING, Iterable, cast
=======
from collections.abc import Iterable
from pathlib import Path
from typing import TYPE_CHECKING
>>>>>>> 885b5fae

import numpy as np
import shapely
from napari.layers import Points, Shapes
from napari.utils.events import EventedList
from napari.utils.notifications import show_info
from packaging.version import parse as parse_version
from qtpy.QtCore import QThread, Signal
from qtpy.QtGui import QIcon
from qtpy.QtWidgets import QLabel, QListWidget, QListWidgetItem, QProgressBar, QVBoxLayout, QWidget
from spatialdata import SpatialData

from napari_spatialdata._viewer import SpatialDataViewer
from napari_spatialdata.constants.config import N_CIRCLES_WARNING_THRESHOLD, N_SHAPES_WARNING_THRESHOLD
from napari_spatialdata.utils._utils import _get_sdata_key, get_duplicate_element_names, get_elements_meta_mapping

if TYPE_CHECKING:
    from napari import Viewer
    from napari.utils.events.event import Event

icon_path = Path(__file__).parent / "resources/exclamation.png"

# if run with numpy<2 on macOS arm64 architecture compiled from pypi wheels,
# then it will crash with bus error if numpy is used in different thread
# Issue reported https://github.com/numpy/numpy/issues/21799
if (
    parse_version(version("numpy")) < parse_version("2")
    and platform.system() == "Darwin"
    and platform.machine() == "arm64"
):  # pragma: no cover
    try:
        PROBLEMATIC_NUMPY_MACOS = "cibw-run" in np.show_config("dicts")["Python Information"]["path"]  # type: ignore
    except (KeyError, TypeError):
        PROBLEMATIC_NUMPY_MACOS = False
else:
    PROBLEMATIC_NUMPY_MACOS = False


class ElementWidget(QListWidget):
    def __init__(self, sdata: EventedList):
        super().__init__()
        self._icon = QIcon(str(icon_path))
        self._sdata = sdata
        self._duplicate_element_names, _ = get_duplicate_element_names(self._sdata)
        self._elements: None | dict[str, dict[str, str | int]] = None

    def _onItemChange(self, selected_coordinate_system: QListWidgetItem | int | Iterable[str]) -> None:
        self.clear()
        elements, _ = get_elements_meta_mapping(self._sdata, selected_coordinate_system, self._duplicate_element_names)
        self._set_element_widget_items(elements)
        self._elements = elements

    def _set_element_widget_items(self, elements: dict[str, dict[str, str | int]]) -> None:
        for key, dict_val in elements.items():
            sdata = self._sdata[dict_val["sdata_index"]]
            element_type = dict_val["element_type"]
            element_name = dict_val["original_name"]
            item = QListWidgetItem(key)
            if element_type == "shapes":
                if (
                    type((element := sdata.shapes[element_name]).iloc[0].geometry) is shapely.Point
                    and len(element) > N_CIRCLES_WARNING_THRESHOLD
                ):
                    item.setIcon(self._icon)
                    item.setToolTip(
                        "Visualizing this many circles is currently slow in napari. Consider whether you want to "
                        "visualize."
                    )
                    self.addItem(item)
                elif (
                    type((element := sdata.shapes[element_name]).iloc[0].geometry)
                    in [shapely.Polygon, shapely.MultiPolygon]
                    and len(element) > N_SHAPES_WARNING_THRESHOLD
                ):
                    item.setIcon(self._icon)
                    item.setToolTip(
                        "Visualizing this many shapes is currently slow in napari. Consider whether you want to "
                        "visualize."
                    )
            self.addItem(item)


class CoordinateSystemWidget(QListWidget):
    def __init__(self, sdata: EventedList):
        super().__init__()

        self._sdata = sdata
        self._system: None | str = None

        coordinate_systems = {cs for sdata in self._sdata for cs in sdata.coordinate_systems}
        self.addItems(coordinate_systems)

    def _select_coord_sys(self, selected_coordinate_system: QListWidgetItem | int | Iterable[str]) -> None:
        self._system = str(selected_coordinate_system)


class DataLoadThread(QThread):
    returned = Signal(object)

    def __init__(self, parent: SdataWidget):
        super().__init__(parent=parent)
        self.sdata_widget = parent
        self._data_type = ""
        self._text = ""
        self._sdata = None
        self._selected_cs: str = ""
        self._multi: bool = False

    def load_data(self, data_type: str, text: str, sdata: SpatialData, selected_cs: str, multi: bool) -> None:
        if self.isRunning():
            raise RuntimeError("Thread is already running.")
        self._data_type = data_type
        self._text = text
        self._sdata = sdata
        self._selected_cs = selected_cs
        self._multi = multi

        if PROBLEMATIC_NUMPY_MACOS:
            self.run()
        else:
            self.start()

    def run(self) -> None:
        if not self._data_type:
            return
        if self._data_type == "labels":
            layer = self.sdata_widget.viewer_model.get_sdata_labels(
                self._sdata, self._text, self._selected_cs, self._multi
            )
        elif self._data_type == "images":
            layer = self.sdata_widget.viewer_model.get_sdata_image(
                self._sdata, self._text, self._selected_cs, self._multi
            )
        elif self._data_type == "points":
            layer = self.sdata_widget.viewer_model.get_sdata_points(
                self._sdata, self._text, self._selected_cs, self._multi
            )
        elif self._data_type == "shapes":
            layer = self.sdata_widget._get_shapes(self._sdata, self._text, self._selected_cs, self._multi)
        else:
            raise ValueError(f"Data type {self._data_type} not recognized.")

        self.returned.emit(layer)


class SdataWidget(QWidget):
    def __init__(self, viewer: Viewer, sdata: EventedList):
        super().__init__()
        self._sdata = sdata
        self.viewer_model = SpatialDataViewer(viewer, self._sdata)
        self.worker_thread = DataLoadThread(parent=self)
        self.worker_thread.returned.connect(self.viewer_model.viewer.add_layer)
        self.worker_thread.finished.connect(self._hide_slider)

        self.setLayout(QVBoxLayout())

        self.coordinate_system_widget = CoordinateSystemWidget(self._sdata)
        self.elements_widget = ElementWidget(self._sdata)
        self.slider = QProgressBar(self)
        self.slider.setRange(0, 0)
        self.slider.setVisible(False)

        self.layout().addWidget(self.slider)
        self.layout().addWidget(QLabel("Coordinate System:"))
        self.layout().addWidget(self.coordinate_system_widget)
        self.layout().addWidget(QLabel("Elements:"))
        self.layout().addWidget(self.elements_widget)
        self.elements_widget.itemDoubleClicked.connect(self._on_click_item)
        self.coordinate_system_widget.currentItemChanged.connect(
            lambda item: self.elements_widget._onItemChange(item.text())
        )
        self.coordinate_system_widget.currentItemChanged.connect(
            lambda item: self.coordinate_system_widget._select_coord_sys(item.text())
        )
        self.viewer_model.layer_saved.connect(self.elements_widget._onItemChange)
        self.coordinate_system_widget.currentItemChanged.connect(self._update_layers_visibility)
        self.coordinate_system_widget.currentItemChanged.connect(
            lambda item: self.viewer_model._affine_transform_layers(item.text())
        )
        self.viewer_model.viewer.layers.events.inserted.connect(self._on_insert_layer)

    def _on_insert_layer(self, event: Event) -> None:
        layer = event.value
        layer.events.visible.connect(self._update_visible_in_coordinate_system)

    def _on_click_item(self, item: QListWidgetItem) -> None:
        self._onClick(item.text())

    def _hide_slider(self) -> None:
        self.slider.setVisible(False)

    def _onClick(self, text: str) -> None:
        selected_cs = self.coordinate_system_widget._system
        if self.worker_thread.isRunning():
            show_info("Please wait for the current operation to finish.")
            return

        if selected_cs and self.elements_widget._elements:
            sdata, multi = _get_sdata_key(self._sdata, self.elements_widget._elements, text)
            if (type_ := self.elements_widget._elements[text]["element_type"]) not in {
                "labels",
                "images",
                "shapes",
                "points",
            }:
                return

            type_ = cast(str, type_)

            self.worker_thread.load_data(type_, text, sdata, selected_cs, multi)
            if not PROBLEMATIC_NUMPY_MACOS:
                self.slider.setVisible(True)

    def _update_visible_in_coordinate_system(self, event: Event) -> None:
        """Toggle active in the coordinate system metadata when changing visibility of layer."""
        metadata = event.source.metadata
        layer_active = metadata.get("_active_in_cs")
        selected_coordinate_system = self.coordinate_system_widget._system

        elements = self.elements_widget._elements
        element_name = metadata.get("name")
        if elements and element_name and element_name in elements:
            if selected_coordinate_system not in layer_active:
                layer_active.add(selected_coordinate_system)
            else:
                layer_active.remove(selected_coordinate_system)

    def _update_layers_visibility(self) -> None:
        """Toggle layer visibility dependent on presence in currently selected coordinate system."""
        elements = self.elements_widget._elements
        coordinate_system = self.coordinate_system_widget._system
        # No layer selected on first time coordinate system selection
        if self.viewer_model.viewer.layers:
            for layer in self.viewer_model.viewer.layers:
                element_name = layer.metadata.get("name")
                if element_name:
                    if elements and (
                        layer.name not in elements or element_name != elements[layer.name]["original_name"]
                    ):
                        layer.visible = False
                    elif layer.metadata["_active_in_cs"]:
                        layer.visible = True
                        # Prevent _update_visible_in_coordinate_system of invalid removal of coordinate system
                        layer.metadata["_active_in_cs"].add(coordinate_system)
                        layer.metadata["_current_cs"] = coordinate_system

    def _get_shapes(self, sdata: SpatialData, key: str, selected_cs: str, multi: bool) -> Shapes | Points:
        original_name = key[: key.rfind("_")] if multi else key

        if type(sdata.shapes[original_name].iloc[0].geometry) is shapely.geometry.point.Point:
            return self.viewer_model.get_sdata_circles(sdata, key, selected_cs, multi)
        if (type(sdata.shapes[original_name].iloc[0].geometry) is shapely.geometry.polygon.Polygon) or (
            type(sdata.shapes[original_name].iloc[0].geometry) is shapely.geometry.multipolygon.MultiPolygon
        ):
            return self.viewer_model.get_sdata_shapes(sdata, key, selected_cs, multi)

        raise TypeError("Incorrect data type passed for shapes (should be Shapely Point or Polygon or MultiPolygon).")<|MERGE_RESOLUTION|>--- conflicted
+++ resolved
@@ -1,15 +1,11 @@
 from __future__ import annotations
 
-<<<<<<< HEAD
+from collections.abc import Iterable
 import platform
 from importlib.metadata import version
 from pathlib import Path
 from typing import TYPE_CHECKING, Iterable, cast
-=======
-from collections.abc import Iterable
-from pathlib import Path
 from typing import TYPE_CHECKING
->>>>>>> 885b5fae
 
 import numpy as np
 import shapely
