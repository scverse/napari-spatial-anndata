from typing import Any, Optional, Sequence, FrozenSet

from loguru import logger
from anndata import AnnData
from magicgui import magicgui
from napari.layers import Layer, Labels
from napari.viewer import Viewer
from qtpy.QtWidgets import (
    QLabel,
    QWidget,
    QComboBox,
    QGridLayout,
    QPushButton,
    QVBoxLayout,
)
import numpy as np
import napari
import pandas as pd

from napari_spatialdata._model import ImageModel
from napari_spatialdata._utils import (
    NDArrayA,
    _get_categorical,
    _points_inside_triangles,
)
from napari_spatialdata._widgets import (
    CBarWidget,
    AListWidget,
    ComponentWidget,
    RangeSliderWidget,
)
from napari_spatialdata._scatterwidgets import AxisWidgets, MatplotlibWidget
from napari_spatialdata._constants._pkg_constants import Key

__all__ = ["QtAdataViewWidget", "QtAdataScatterWidget"]


class QtAdataScatterWidget(QWidget):
    """Adata viewer widget."""

    def __init__(self, viewer: Viewer):
        super().__init__()

        self._viewer = viewer
        self._model = ImageModel()

        self._layer_selection_widget = magicgui(
            self._select_layer,
            layer={"choices": self._get_layer},
            auto_call=True,
            call_button=False,
        )
        self._layer_selection_widget()

        self.setLayout(QGridLayout())
        self.layout().addWidget(self._layer_selection_widget.native, 0, 0, 1, 3)

        # Matplotlib

        self.matplotlib_widget = MatplotlibWidget(self.viewer, self.model)
        self.layout().addWidget(self.matplotlib_widget, 1, 0, 1, 3)

        self.x_widget = AxisWidgets(self.viewer, self.model, "X-axis")
        self.layout().addWidget(self.x_widget, 2, 0, 6, 1)

        self.y_widget = AxisWidgets(self.viewer, self.model, "Y-axis")
        self.layout().addWidget(self.y_widget, 2, 1, 6, 1)

        self.color_widget = AxisWidgets(self.viewer, self.model, "Color", True)
        self.layout().addWidget(self.color_widget, 2, 2, 6, 1)

        self.plot_button_widget = QPushButton("Plot")
        self.plot_button_widget.clicked.connect(
            lambda: self.matplotlib_widget._onClick(
                self.x_widget.widget.data,
                self.y_widget.widget.data,
<<<<<<< HEAD
                self.color_widget.widget.data,
=======
                self.color_widget.widget.data,  # type:ignore[arg-type]
>>>>>>> f092bcf2
                self.x_widget.getFormattedLabel(),
                self.y_widget.getFormattedLabel(),
                self.color_widget.getFormattedLabel(),
            )
        )

<<<<<<< HEAD
        self.export_button_widget = QPushButton("Export")
        self.export_button_widget.clicked.connect(self.export)

        self.layout().addWidget(self.plot_button_widget, 8, 0, 1, 2)
        self.layout().addWidget(self.export_button_widget, 8, 2, 1, 2)

        self.model.events.adata.connect(self._on_selection)

    def export(self) -> None:

        if (self.matplotlib_widget.selector) is None or (self.matplotlib_widget.selector.exported_data is None):
            raise ValueError("Data points haven't been selected from the matplotlib visualisation.")

        logger.info("Exported selected coordinates to AnnData.")
        self.matplotlib_widget.selector.export(self.model.adata)

=======
        self.layout().addWidget(self.plot_button_widget, 8, 0, 8, 0)

        self.model.events.adata.connect(self._on_selection)

>>>>>>> f092bcf2
    def _on_selection(self, event: Optional[Any] = None) -> None:

        self.x_widget.widget.clear()
        self.y_widget.widget.clear()
        self.color_widget.widget.clear()

        self.x_widget.widget._onChange()
        self.x_widget.component_widget._onChange()
        self.y_widget.widget._onChange()
        self.y_widget.component_widget._onChange()
        self.color_widget.widget._onChange()
        self.color_widget.component_widget._onChange()

    def _select_layer(self, layer: Layer) -> None:
        """Napari layers."""
        self.model.layer = layer
        # if layer is not None and "adata" in layer.metadata:
        self.model.adata = layer.metadata["adata"]
        self.model.library_id = layer.metadata["library_id"]

    def _get_layer(self, combo_widget: QComboBox) -> Sequence[Optional[str]]:
        adata_layers = []
        for layer in self._viewer.layers:
            if isinstance(layer.metadata.get("adata", None), AnnData):
                adata_layers.append(layer)
        if not len(adata_layers):
<<<<<<< HEAD
            raise NotImplementedError(
                "`AnnData` not found in any `layer.metadata`. This plugin requires `AnnData` in at least one layer."
            )
        return adata_layers

    def _update_obs_items(self, key: str) -> None:
        self.obs_widget.addItems(key)
        if key in self.layernames:
            # update already present layer
            layer = self.viewer.layers[key]
            layer.face_color = _get_categorical(self.model.adata, key)
            layer._update_thumbnail()
            layer.refresh_colors()

=======
            raise NotImplementedError(":class:`anndata.AnnData` not found in any `layer.metadata`.")
        return adata_layers

>>>>>>> f092bcf2
    @property
    def viewer(self) -> napari.Viewer:
        """:mod:`napari` viewer."""
        return self._viewer

    @property
    def model(self) -> ImageModel:
        """:mod:`napari` viewer."""
        return self._model

    @property
    def layernames(self) -> FrozenSet[str]:
<<<<<<< HEAD
        """Names of :attr:`napari.Viewer.layers`."""
=======
        """Names of :class:`napari.layers.Layer`."""
>>>>>>> f092bcf2
        return frozenset(layer.name for layer in self.viewer.layers)


class QtAdataViewWidget(QWidget):
    """Adata viewer widget."""

    def __init__(self, viewer: Viewer):
        super().__init__()

        self._viewer = viewer
        self._model = ImageModel()

        self._layer_selection_widget = magicgui(
            self._select_layer,
            layer={"choices": self._get_layer},
            auto_call=True,
            call_button=False,
        )
        self._layer_selection_widget()

        self.setLayout(QVBoxLayout())
        self.layout().addWidget(self._layer_selection_widget.native)

        # obs
        obs_label = QLabel("Observations:")
        obs_label.setToolTip("Keys in `adata.obs` containing cell observations.")
        self.obs_widget = AListWidget(self.viewer, self.model, attr="obs")
        self.layout().addWidget(obs_label)
        self.layout().addWidget(self.obs_widget)

        # gene
        var_label = QLabel("Genes:")
        var_label.setToolTip("Gene names from `adata.var_names` or `adata.raw.var_names`.")
        self.var_widget = AListWidget(self.viewer, self.model, attr="var")
        self.var_widget.setAdataLayer("X")

        # layers
        adata_layer_label = QLabel("Layers:")
        adata_layer_label.setToolTip("Keys in `adata.layers` used when visualizing gene expression.")
        self.adata_layer_widget = QComboBox()
        self.adata_layer_widget.addItem("X", None)
        self.adata_layer_widget.addItems(self._get_adata_layer())
        self.adata_layer_widget.currentTextChanged.connect(self.var_widget.setAdataLayer)

        self.layout().addWidget(self.adata_layer_widget)
        self.layout().addWidget(var_label)
        self.layout().addWidget(self.var_widget)

        # obsm
        obsm_label = QLabel("Obsm:")
        obsm_label.setToolTip("Keys in `adata.obsm` containing multidimensional cell information.")
        self.obsm_widget = AListWidget(self.viewer, self.model, attr="obsm", multiselect=False)
        self.obsm_index_widget = ComponentWidget(self.model, attr="obsm", max_visible=6)
        self.obsm_index_widget.setToolTip("Indices for current key in `adata.obsm`.")
        self.obsm_index_widget.currentTextChanged.connect(self.obsm_widget.setIndex)
        self.obsm_widget.itemClicked.connect(self.obsm_index_widget.addItems)

        self.layout().addWidget(obsm_label)
        self.layout().addWidget(self.obsm_widget)
        self.layout().addWidget(self.obsm_index_widget)

        # gene
        var_points = QLabel("Points:")
        var_points.setToolTip("Gene names from points.")
        self.var_points_widget = AListWidget(self.viewer, self.model, attr="points")

        self.layout().addWidget(var_points)
        self.layout().addWidget(self.var_points_widget)

        # scalebar
        colorbar = CBarWidget(model=self.model)
        self.slider = RangeSliderWidget(self.viewer, self.model, colorbar=colorbar)
        self._viewer.window.add_dock_widget(self.slider, area="left", name="slider")
        self._viewer.window.add_dock_widget(colorbar, area="left", name="colorbar")
        self.viewer.layers.selection.events.active.connect(self.slider._onLayerChange)

        self.viewer.bind_key("Shift-E", self.export)
        self.model.events.adata.connect(self._on_layer_update)

    def _on_layer_update(self, event: Optional[Any] = None) -> None:
        """When the model updates the selected layer, update the relevant widgets."""
        logger.info("Updating layer.")

        self.adata_layer_widget.clear()
        self.adata_layer_widget.addItem("X", None)
        self.adata_layer_widget.addItems(self._get_adata_layer())
        self.obs_widget._onChange()
        self.var_widget._onChange()
        self.obsm_widget._onChange()
        self.var_points_widget._onChange()

    def _select_layer(self, layer: Layer) -> None:
        """Napari layers."""
        self.model.layer = layer
        # if layer is not None and "adata" in layer.metadata:
        self.model.adata = layer.metadata["adata"]
        self.model.library_id = layer.metadata["library_id"]
        self.model.scale = self.model.adata.uns[Key.uns.spatial][self.model.library_id][Key.uns.scalefactor_key][
            self.model.scale_key
        ]
        self.model.coordinates = np.insert(
            self.model.adata.obsm[Key.obsm.spatial][:, ::-1][:, :2] * self.model.scale, 0, values=0, axis=1
        )
        if "points" in layer.metadata:
            self.model.points_coordinates = layer.metadata["points"].X
            self.model.points_var = layer.metadata["points"].obs["gene"]
            self.model.point_diameter = np.array([0.0] + [layer.metadata["point_diameter"]] * 2) * self.model.scale
        self.model.spot_diameter = (
            np.array([0.0] + [Key.uns.spot_diameter(self.model.adata, Key.obsm.spatial, self.model.library_id)] * 2)
            * self.model.scale
        )
        self.model.labels_key = layer.metadata["labels_key"] if isinstance(layer, Labels) else None
        if "colormap" in layer.metadata:
            self.model.cmap = layer.metadata["colormap"]

    def _get_layer(self, combo_widget: QComboBox) -> Sequence[Optional[str]]:
        adata_layers = []
        for layer in self._viewer.layers:
            if isinstance(layer.metadata.get("adata", None), AnnData):
                adata_layers.append(layer)
        if not len(adata_layers):
            raise NotImplementedError(":class:`anndata.AnnData` not found in any `layer.metadata`.")
        return adata_layers

    def _get_adata_layer(self) -> Sequence[Optional[str]]:
        adata_layers = list(self.model.adata.layers.keys())
        if len(adata_layers):
            return adata_layers
        return [None]

    def export(self, _: napari.viewer.Viewer) -> None:
        """Export shapes into :class:`anndata.AnnData` object."""
        for layer in self.viewer.layers:
            if not isinstance(layer, napari.layers.Shapes) or layer not in self.viewer.layers.selection:
                continue
            if not len(layer.data):
                logger.warn(f"Shape layer `{layer.name}` has no visible shapes.")
                continue

            key = f"{layer.name}_{self.model.layer.name}"  # type:ignore[union-attr]

            logger.info(f"Adding `adata.obs[{key!r}]`\n       `adata.uns[{key!r}]['mesh']`.")
            self._save_shapes(layer, key=key)
            self._update_obs_items(key)

    def _save_shapes(self, layer: napari.layers.Shapes, key: str) -> None:
        shape_list = layer._data_view
        triangles = shape_list._mesh.vertices[shape_list._mesh.displayed_triangles]

        # TODO(giovp): check if view and save accordingly
        points_mask: NDArrayA = _points_inside_triangles(self.model.coordinates[:, 1:], triangles)

        logger.info("Saving layer shapes.")

        self._model._adata.obs[key] = pd.Categorical(points_mask)
        self._model._adata.uns[key] = {"meshes": layer.data.copy()}

    def _update_obs_items(self, key: str) -> None:
        self.obs_widget.addItems(key)
        if key in self.layernames:
            # update already present layer
            layer = self.viewer.layers[key]
            layer.face_color = _get_categorical(self.model.adata, key)
            layer._update_thumbnail()
            layer.refresh_colors()

    @property
    def viewer(self) -> napari.Viewer:
        """:mod:`napari` viewer."""
        return self._viewer

    @property
    def model(self) -> ImageModel:
        """:mod:`napari` viewer."""
        return self._model

    @property
    def layernames(self) -> FrozenSet[str]:
        """Names of :class:`napari.layers.Layer`."""
        return frozenset(layer.name for layer in self.viewer.layers)<|MERGE_RESOLUTION|>--- conflicted
+++ resolved
@@ -74,18 +74,13 @@
             lambda: self.matplotlib_widget._onClick(
                 self.x_widget.widget.data,
                 self.y_widget.widget.data,
-<<<<<<< HEAD
-                self.color_widget.widget.data,
-=======
                 self.color_widget.widget.data,  # type:ignore[arg-type]
->>>>>>> f092bcf2
                 self.x_widget.getFormattedLabel(),
                 self.y_widget.getFormattedLabel(),
                 self.color_widget.getFormattedLabel(),
             )
         )
 
-<<<<<<< HEAD
         self.export_button_widget = QPushButton("Export")
         self.export_button_widget.clicked.connect(self.export)
 
@@ -95,19 +90,13 @@
         self.model.events.adata.connect(self._on_selection)
 
     def export(self) -> None:
-
+        """Export shapes."""
         if (self.matplotlib_widget.selector) is None or (self.matplotlib_widget.selector.exported_data is None):
             raise ValueError("Data points haven't been selected from the matplotlib visualisation.")
 
         logger.info("Exported selected coordinates to AnnData.")
         self.matplotlib_widget.selector.export(self.model.adata)
 
-=======
-        self.layout().addWidget(self.plot_button_widget, 8, 0, 8, 0)
-
-        self.model.events.adata.connect(self._on_selection)
-
->>>>>>> f092bcf2
     def _on_selection(self, event: Optional[Any] = None) -> None:
 
         self.x_widget.widget.clear()
@@ -134,10 +123,7 @@
             if isinstance(layer.metadata.get("adata", None), AnnData):
                 adata_layers.append(layer)
         if not len(adata_layers):
-<<<<<<< HEAD
-            raise NotImplementedError(
-                "`AnnData` not found in any `layer.metadata`. This plugin requires `AnnData` in at least one layer."
-            )
+            raise NotImplementedError(":class:`anndata.AnnData` not found in any `layer.metadata`.")
         return adata_layers
 
     def _update_obs_items(self, key: str) -> None:
@@ -149,11 +135,6 @@
             layer._update_thumbnail()
             layer.refresh_colors()
 
-=======
-            raise NotImplementedError(":class:`anndata.AnnData` not found in any `layer.metadata`.")
-        return adata_layers
-
->>>>>>> f092bcf2
     @property
     def viewer(self) -> napari.Viewer:
         """:mod:`napari` viewer."""
@@ -166,11 +147,7 @@
 
     @property
     def layernames(self) -> FrozenSet[str]:
-<<<<<<< HEAD
-        """Names of :attr:`napari.Viewer.layers`."""
-=======
         """Names of :class:`napari.layers.Layer`."""
->>>>>>> f092bcf2
         return frozenset(layer.name for layer in self.viewer.layers)
 
 
