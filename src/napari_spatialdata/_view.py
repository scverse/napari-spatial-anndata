from typing import Any, Optional, Sequence, FrozenSet

from loguru import logger
from anndata import AnnData
from magicgui import magicgui
from napari.layers import Layer, Labels
from napari.viewer import Viewer
from qtpy.QtWidgets import QLabel, QWidget, QComboBox, QPushButton, QVBoxLayout
from napari_matplotlib.scatter import ScatterWidget
import numpy as np
import napari
import pandas as pd

from napari_spatialdata._model import ImageModel
from napari_spatialdata._utils import (
    NDArrayA,
    _get_categorical,
    _points_inside_triangles,
)
from napari_spatialdata._widgets import (
    CBarWidget,
    AListWidget,
    ObsmIndexWidget,
    RangeSliderWidget,
)
from napari_spatialdata._constants._pkg_constants import Key

<<<<<<< HEAD
from napari_matplotlib.scatter import FeaturesScatterWidget, ScatterWidget, ScatterBaseWidget
from napari_matplotlib.histogram import HistogramWidget

__all__ = ["QtAdataViewWidget", "QtAdataScatterWidget"]

=======
__all__ = ["QtAdataViewWidget", "QtAdataScatterWidget"]


def test_data():
    from skimage.measure import regionprops_table

    # make a test label image
    label_image = np.zeros((100, 100), dtype=np.uint16)

    label_image[10:20, 10:20] = 1
    label_image[50:70, 50:70] = 2

    feature_table_1 = regionprops_table(label_image, properties=("label", "area", "perimeter"))
    feature_table_1["index"] = feature_table_1["label"]

    # make the points data
    n_points = 100
    points_data = 100 * np.random.random((100, 2))
    points_features = {
        "feature_0": np.random.random((n_points,)),
        "feature_1": np.random.random((n_points,)),
        "feature_2": np.random.random((n_points,)),
    }
    return label_image, feature_table_1, points_data, points_features

>>>>>>> f1e50e4e

class QtAdataScatterWidget(QWidget):
    """Adata viewer widget."""

    def __init__(self, viewer: Viewer):
        super().__init__()

        self._viewer = viewer
        self._model = ImageModel()

        self._layer_selection_widget = magicgui(
            self._select_layer,
            layer={"choices": self._get_layer},
            auto_call=True,
            call_button=False,
        )
        self._layer_selection_widget()

        self.setLayout(QVBoxLayout())
        self.layout().addWidget(self._layer_selection_widget.native)

        # Dropdown menu to select between obs, obsm, var for X axis
        x_selection_label = QLabel("Select type for X axis:")
        x_selection_label.setToolTip("Select between obs, obsm and var.")
        self.x_selection_widget = QComboBox()
        self.x_selection_widget.addItem("obsm", None)
        self.x_selection_widget.addItem("obs", None)
        self.x_selection_widget.addItem("var", None)

        self.layout().addWidget(x_selection_label)
        self.layout().addWidget(self.x_selection_widget)

        # X-axis
        x_label = QLabel("Select x-axis:")
        x_label.setToolTip("Select layer to visualise in x-axis.")

        self.x_widget = AListWidget(self.viewer, self.model, attr="obsm")
        self.x_widget.setAttribute("obsm")
        self.layout().addWidget(x_label)
        self.layout().addWidget(self.x_widget)

        self.x_selection_widget.currentTextChanged.connect(self.x_widget.setAttribute)

        # Y selection
        y_selection_label = QLabel("Select type for Y axis:")
        y_selection_label.setToolTip("Select between obs, obsm and var.")
        self.y_selection_widget = QComboBox()
        self.y_selection_widget.addItem("obsm", None)
        self.y_selection_widget.addItem("obs", None)
        self.y_selection_widget.addItem("var", None)

        self.layout().addWidget(y_selection_label)
        self.layout().addWidget(self.y_selection_widget)

        # Y-axis
        y_label = QLabel("Select y-axis:")
        y_label.setToolTip("Select layer to visualise in y-axis.")

        self.y_widget = AListWidget(self.viewer, self.model, attr="obsm")
        self.y_widget.setAttribute("obsm")
        self.layout().addWidget(y_label)
        self.layout().addWidget(self.y_widget)

        self.y_selection_widget.currentTextChanged.connect(self.y_widget.setAttribute)

        # Color
        color_selection_label = QLabel("Select type for color:")
        color_selection_label.setToolTip("Select between obs and var.")
        self.color_selection_widget = QComboBox()
        self.color_selection_widget.addItem("obs", None)
        self.color_selection_widget.addItem("var", None)

        self.layout().addWidget(color_selection_label)
        self.layout().addWidget(self.color_selection_widget)

        color_label = QLabel("Select color:")
        color_label.setToolTip("Select color to visualise the scatterplot.")
        self.color_widget = AListWidget(self.viewer, self.model, attr="obsm")
        self.color_widget.setAttribute("obs")
        self.layout().addWidget(color_label)
        self.layout().addWidget(self.color_widget)

<<<<<<< HEAD
        
        #self._viewer.add_image(np.random.random((100,100)))
=======
        self.color_selection_widget.currentTextChanged.connect(self.color_widget.setAttribute)

        ###

        label_image, feature_table_1, points_data, points_features = test_data()
        # self._viewer.add_labels(label_image, features=feature_table_1)
        # self._viewer.add_points(points_data, features=points_features)

        ###
        self._viewer.add_labels(label_image)
        self._viewer.add_points(points_data)

>>>>>>> f1e50e4e
        self.graph_widget = ScatterWidget(self._viewer)

        self.plot_button_widget = QPushButton("Plot")

        self.layout().addWidget(color_label)
        self.layout().addWidget(self.color_widget)

        self.layout().addWidget(self.graph_widget)
        self.layout().addWidget(self.plot_button_widget)

        self.model.events.adata.connect(self._on_selection)

    def _on_selection(self, event: Optional[Any] = None) -> None:
        self.x_widget.clear()
        self.y_widget.clear()
        self.color_widget.clear()
        self.x_widget._onChange()
        self.y_widget._onChange()
        self.color_widget._onChange()

    def _select_layer(self, layer: Layer) -> None:
        """Napari layers."""
        self.model.layer = layer
        # if layer is not None and "adata" in layer.metadata:
        self.model.adata = layer.metadata["adata"]
        self.model.library_id = layer.metadata["library_id"]
        self.model.scale = self.model.adata.uns[Key.uns.spatial][self.model.library_id][Key.uns.scalefactor_key][
            self.model.scale_key
        ]
        self.model.coordinates = np.insert(
            self.model.adata.obsm[Key.obsm.spatial][:, ::-1][:, :2] * self.model.scale, 0, values=0, axis=1
        )
        if "points" in layer.metadata:
            self.model.points_coordinates = layer.metadata["points"].X
            self.model.points_var = layer.metadata["points"].obs["gene"]
            self.model.point_diameter = np.array([0.0] + [layer.metadata["point_diameter"]] * 2) * self.model.scale
        self.model.spot_diameter = (
            np.array([0.0] + [Key.uns.spot_diameter(self.model.adata, Key.obsm.spatial, self.model.library_id)] * 2)
            * self.model.scale
        )
        self.model.labels_key = layer.metadata["labels_key"] if isinstance(layer, Labels) else None

    def _get_layer(self, combo_widget: QComboBox) -> Sequence[Optional[str]]:
        adata_layers = []
        for layer in self._viewer.layers:
            if isinstance(layer.metadata.get("adata", None), AnnData):
                adata_layers.append(layer)
        if not len(adata_layers):
            raise NotImplementedError(
                "`AnnData` not found in any `layer.metadata`. This plugin requires `AnnData` in at least one layer."
            )
        return adata_layers

<<<<<<< HEAD
    def _get_adata_layer(self) -> Sequence[Optional[str]]:
        adata_layers = list(self.model.adata.layers.keys())
        if len(adata_layers):
            return adata_layers
        return [None]

    def export(self, _: napari.viewer.Viewer) -> None:
        """Export shapes into :class:`AnnData` object."""
        for layer in self.viewer.layers:
            if not isinstance(layer, napari.layers.Shapes) or layer not in self.viewer.layers.selection:
                continue
            if not len(layer.data):
                logger.warning(f"Shape layer `{layer.name}` has no visible shapes")
                continue

            key = f"{layer.name}_{self.model.layer.name}"

            logger.info(f"Adding `adata.obs[{key!r}]`\n       `adata.uns[{key!r}]['mesh']`")
            self._save_shapes(layer, key=key)
            self._update_obs_items(key)

    def _save_shapes(self, layer: napari.layers.Shapes, key: str) -> None:
        shape_list = layer._data_view
        triangles = shape_list._mesh.vertices[shape_list._mesh.displayed_triangles]

        # TODO(giovp): check if view and save accordingly
        points_mask: NDArrayA = _points_inside_triangles(self.model.coordinates[:, 1:], triangles)

        self._model._adata.obs[key] = pd.Categorical(points_mask)
        self._model._adata.uns[key] = {"meshes": layer.data.copy()}

    def _update_obs_items(self, key: str) -> None:
        self.obs_widget.addItems(key)
        if key in self.layernames:
            # update already present layer
            layer = self.viewer.layers[key]
            layer.face_color = _get_categorical(self.model.adata, key)
            layer._update_thumbnail()
            layer.refresh_colors()

=======
>>>>>>> f1e50e4e
    @property
    def viewer(self) -> napari.Viewer:
        """:mod:`napari` viewer."""
        return self._viewer

    @property
    def model(self) -> ImageModel:
        """:mod:`napari` viewer."""
        return self._model

    @property
    def layernames(self) -> FrozenSet[str]:
        """Names of :attr:`napari.Viewer.layers`."""
        return frozenset(layer.name for layer in self.viewer.layers)


class QtAdataViewWidget(QWidget):
    """Adata viewer widget."""

    def __init__(self, viewer: Viewer):
        super().__init__()

        self._viewer = viewer
        self._model = ImageModel()

        self._layer_selection_widget = magicgui(
            self._select_layer,
            layer={"choices": self._get_layer},
            auto_call=True,
            call_button=False,
        )
        self._layer_selection_widget()

        self.setLayout(QVBoxLayout())
        self.layout().addWidget(self._layer_selection_widget.native)

        # obs
        obs_label = QLabel("Observations:")
        obs_label.setToolTip("Keys in `adata.obs` containing cell observations.")
        self.obs_widget = AListWidget(self.viewer, self.model, attr="obs")
        self.layout().addWidget(obs_label)
        self.layout().addWidget(self.obs_widget)

        # gene
        var_label = QLabel("Genes:")
        var_label.setToolTip("Gene names from `adata.var_names` or `adata.raw.var_names`.")
        self.var_widget = AListWidget(self.viewer, self.model, attr="var")
        self.var_widget.setAdataLayer("X")

        # layers
        adata_layer_label = QLabel("Layers:")
        adata_layer_label.setToolTip("Keys in `adata.layers` used when visualizing gene expression.")
        self.adata_layer_widget = QComboBox()
        self.adata_layer_widget.addItem("X", None)
        self.adata_layer_widget.addItems(self._get_adata_layer())
        self.adata_layer_widget.currentTextChanged.connect(self.var_widget.setAdataLayer)

        self.layout().addWidget(self.adata_layer_widget)
        self.layout().addWidget(var_label)
        self.layout().addWidget(self.var_widget)

        # obsm
        obsm_label = QLabel("Obsm:")
        obsm_label.setToolTip("Keys in `adata.obsm` containing multidimensional cell information.")
        self.obsm_widget = AListWidget(self.viewer, self.model, attr="obsm", multiselect=False)
        self.obsm_index_widget = ObsmIndexWidget(self.model)
        self.obsm_index_widget.setToolTip("Indices for current key in `adata.obsm`.")
        self.obsm_index_widget.currentTextChanged.connect(self.obsm_widget.setIndex)
        self.obsm_widget.itemClicked.connect(self.obsm_index_widget.addItems)

        self.layout().addWidget(obsm_label)
        self.layout().addWidget(self.obsm_widget)
        self.layout().addWidget(self.obsm_index_widget)

        # gene
        var_points = QLabel("Points:")
        var_points.setToolTip("Gene names from points.")
        self.var_points_widget = AListWidget(self.viewer, self.model, attr="points")

        self.layout().addWidget(var_points)
        self.layout().addWidget(self.var_points_widget)

        # scalebar
        colorbar = CBarWidget()
        self.slider = RangeSliderWidget(self.viewer, self.model, colorbar=colorbar)
        self._viewer.window.add_dock_widget(self.slider, area="left", name="slider")
        self._viewer.window.add_dock_widget(colorbar, area="left", name="colorbar")
        self.viewer.layers.selection.events.active.connect(self.slider._onLayerChange)

        self.viewer.bind_key("Shift-E", self.export)
        self.model.events.adata.connect(self._on_layer_update)

    def _on_layer_update(self, event: Optional[Any] = None) -> None:
        """When the model updates the selected layer, update the relevant widgets."""
        logger.info("Updating layer.")

        self.adata_layer_widget.clear()
        self.adata_layer_widget.addItem("X", None)
        self.adata_layer_widget.addItems(self._get_adata_layer())
        self.obs_widget._onChange()
        self.var_widget._onChange()
        self.obsm_widget._onChange()
        self.var_points_widget._onChange()

    def _select_layer(self, layer: Layer) -> None:
        """Napari layers."""
        self.model.layer = layer
        # if layer is not None and "adata" in layer.metadata:
        self.model.adata = layer.metadata["adata"]
        self.model.library_id = layer.metadata["library_id"]
        self.model.scale = self.model.adata.uns[Key.uns.spatial][self.model.library_id][Key.uns.scalefactor_key][
            self.model.scale_key
        ]
        self.model.coordinates = np.insert(
            self.model.adata.obsm[Key.obsm.spatial][:, ::-1][:, :2] * self.model.scale, 0, values=0, axis=1
        )
        if "points" in layer.metadata:
            self.model.points_coordinates = layer.metadata["points"].X
            self.model.points_var = layer.metadata["points"].obs["gene"]
            self.model.point_diameter = np.array([0.0] + [layer.metadata["point_diameter"]] * 2) * self.model.scale
        self.model.spot_diameter = (
            np.array([0.0] + [Key.uns.spot_diameter(self.model.adata, Key.obsm.spatial, self.model.library_id)] * 2)
            * self.model.scale
        )
        self.model.labels_key = layer.metadata["labels_key"] if isinstance(layer, Labels) else None

    def _get_layer(self, combo_widget: QComboBox) -> Sequence[Optional[str]]:
        adata_layers = []
        for layer in self._viewer.layers:
            if isinstance(layer.metadata.get("adata", None), AnnData):
                adata_layers.append(layer)
        if not len(adata_layers):
            raise NotImplementedError(
                "`AnnData` not found in any `layer.metadata`. This plugin requires `AnnData` in at least one layer."
            )
        return adata_layers

    def _get_adata_layer(self) -> Sequence[Optional[str]]:
        adata_layers = list(self.model.adata.layers.keys())
        if len(adata_layers):
            return adata_layers
        return [None]

    def export(self, _: napari.viewer.Viewer) -> None:
        """Export shapes into :class:`AnnData` object."""
        for layer in self.viewer.layers:
            if not isinstance(layer, napari.layers.Shapes) or layer not in self.viewer.layers.selection:
                continue
            if not len(layer.data):
                logger.warn(f"Shape layer `{layer.name}` has no visible shapes.")
                continue

            key = f"{layer.name}_{self.model.layer.name}"

            logger.info(f"Adding `adata.obs[{key!r}]`\n       `adata.uns[{key!r}]['mesh']`.")
            self._save_shapes(layer, key=key)
            self._update_obs_items(key)

    def _save_shapes(self, layer: napari.layers.Shapes, key: str) -> None:
        shape_list = layer._data_view
        triangles = shape_list._mesh.vertices[shape_list._mesh.displayed_triangles]

        # TODO(giovp): check if view and save accordingly
        points_mask: NDArrayA = _points_inside_triangles(self.model.coordinates[:, 1:], triangles)

        logger.info("Saving layer shapes.")

        self._model._adata.obs[key] = pd.Categorical(points_mask)
        self._model._adata.uns[key] = {"meshes": layer.data.copy()}

    def _update_obs_items(self, key: str) -> None:
        self.obs_widget.addItems(key)
        if key in self.layernames:
            # update already present layer
            layer = self.viewer.layers[key]
            layer.face_color = _get_categorical(self.model.adata, key)
            layer._update_thumbnail()
            layer.refresh_colors()

    @property
    def viewer(self) -> napari.Viewer:
        """:mod:`napari` viewer."""
        return self._viewer

    @property
    def model(self) -> ImageModel:
        """:mod:`napari` viewer."""
        return self._model

    @property
    def layernames(self) -> FrozenSet[str]:
        """Names of :attr:`napari.Viewer.layers`."""
        return frozenset(layer.name for layer in self.viewer.layers)<|MERGE_RESOLUTION|>--- conflicted
+++ resolved
@@ -25,13 +25,8 @@
 )
 from napari_spatialdata._constants._pkg_constants import Key
 
-<<<<<<< HEAD
 from napari_matplotlib.scatter import FeaturesScatterWidget, ScatterWidget, ScatterBaseWidget
-from napari_matplotlib.histogram import HistogramWidget
-
-__all__ = ["QtAdataViewWidget", "QtAdataScatterWidget"]
-
-=======
+
 __all__ = ["QtAdataViewWidget", "QtAdataScatterWidget"]
 
 
@@ -57,7 +52,6 @@
     }
     return label_image, feature_table_1, points_data, points_features
 
->>>>>>> f1e50e4e
 
 class QtAdataScatterWidget(QWidget):
     """Adata viewer widget."""
@@ -140,10 +134,6 @@
         self.layout().addWidget(color_label)
         self.layout().addWidget(self.color_widget)
 
-<<<<<<< HEAD
-        
-        #self._viewer.add_image(np.random.random((100,100)))
-=======
         self.color_selection_widget.currentTextChanged.connect(self.color_widget.setAttribute)
 
         ###
@@ -156,7 +146,6 @@
         self._viewer.add_labels(label_image)
         self._viewer.add_points(points_data)
 
->>>>>>> f1e50e4e
         self.graph_widget = ScatterWidget(self._viewer)
 
         self.plot_button_widget = QPushButton("Plot")
@@ -210,49 +199,6 @@
             )
         return adata_layers
 
-<<<<<<< HEAD
-    def _get_adata_layer(self) -> Sequence[Optional[str]]:
-        adata_layers = list(self.model.adata.layers.keys())
-        if len(adata_layers):
-            return adata_layers
-        return [None]
-
-    def export(self, _: napari.viewer.Viewer) -> None:
-        """Export shapes into :class:`AnnData` object."""
-        for layer in self.viewer.layers:
-            if not isinstance(layer, napari.layers.Shapes) or layer not in self.viewer.layers.selection:
-                continue
-            if not len(layer.data):
-                logger.warning(f"Shape layer `{layer.name}` has no visible shapes")
-                continue
-
-            key = f"{layer.name}_{self.model.layer.name}"
-
-            logger.info(f"Adding `adata.obs[{key!r}]`\n       `adata.uns[{key!r}]['mesh']`")
-            self._save_shapes(layer, key=key)
-            self._update_obs_items(key)
-
-    def _save_shapes(self, layer: napari.layers.Shapes, key: str) -> None:
-        shape_list = layer._data_view
-        triangles = shape_list._mesh.vertices[shape_list._mesh.displayed_triangles]
-
-        # TODO(giovp): check if view and save accordingly
-        points_mask: NDArrayA = _points_inside_triangles(self.model.coordinates[:, 1:], triangles)
-
-        self._model._adata.obs[key] = pd.Categorical(points_mask)
-        self._model._adata.uns[key] = {"meshes": layer.data.copy()}
-
-    def _update_obs_items(self, key: str) -> None:
-        self.obs_widget.addItems(key)
-        if key in self.layernames:
-            # update already present layer
-            layer = self.viewer.layers[key]
-            layer.face_color = _get_categorical(self.model.adata, key)
-            layer._update_thumbnail()
-            layer.refresh_colors()
-
-=======
->>>>>>> f1e50e4e
     @property
     def viewer(self) -> napari.Viewer:
         """:mod:`napari` viewer."""
